--- conflicted
+++ resolved
@@ -31,10 +31,7 @@
 #include <terark/bitmap.hpp>
 #include <terark/stdtypes.hpp>
 #include <terark/histogram.hpp>
-<<<<<<< HEAD
-=======
 #include <terark/entropy/entropy_base.hpp>
->>>>>>> a9473224
 #include <terark/zbs/abstract_blob_store.hpp>
 #include <terark/zbs/dict_zip_blob_store.hpp>
 #include <terark/zbs/zip_reorder_map.hpp>
@@ -167,15 +164,6 @@
                     KeyValueStatus& kvs,
                     BlockHandle& dataBlock,
                     long long& t5, long long& t6, long long& t7);
-<<<<<<< HEAD
-  Status WriteSSTFile(long long t3, long long t4,
-                      fstring tmpDictFile,
-                      const DictZipBlobStore::ZipStat& dzstat);
-  Status WriteSSTFileMulti(long long t3, long long t4,
-                           fstring tmpDictFile,
-                           const DictZipBlobStore::ZipStat& dzstat);
-  Status WriteMetaData(std::initializer_list<std::pair<const std::string*, BlockHandle>> blocks);
-=======
   Status WriteSSTFile(long long t3, long long t4, long long td,
                       fstring tmpDictFile,
                       const std::string& dictInfo, uint64_t dicthash,
@@ -186,7 +174,6 @@
                            const DictZipBlobStore::ZipStat& dzstat);
   Status WriteMetaData(const std::string& dictType, size_t entropy,
                        std::initializer_list<std::pair<const std::string*, BlockHandle>> blocks);
->>>>>>> a9473224
   DictZipBlobStore::ZipBuilder* createZipBuilder() const;
 
   Arena arena_;
