--- conflicted
+++ resolved
@@ -200,10 +200,8 @@
   dbo.base_background_compactions = 1;
 }
 
-<<<<<<< HEAD
-void TerarkZipAutoConfigForOnlineDB_CFOptions_aux(
-                                    ColumnFamilyOptions& cfo,
-                                    size_t memBytesLimit);
+void TerarkZipAutoConfigForOnlineDB_CFOptions_aux(ColumnFamilyOptions& /*cfo*/,
+                                                  size_t memBytesLimit);
 size_t TerarkGetSysMemSize() {
 #ifdef _MSC_VER
   MEMORYSTATUSEX statex;
@@ -211,7 +209,7 @@
   GlobalMemoryStatusEx(&statex);
   return statex.ullTotalPhys;
 #else
-  size_t page_num  = sysconf(_SC_PHYS_PAGES);
+  size_t page_num = sysconf(_SC_PHYS_PAGES);
   size_t page_size = sysconf(_SC_PAGE_SIZE);
   return page_num * page_size;
 #endif
@@ -221,28 +219,10 @@
                                               struct ColumnFamilyOptions& cfo,
                                               size_t memBytesLimit,
                                               size_t /*diskBytesLimit*/) {
-  using namespace std; // max, min
+  using namespace std;  // max, min
   if (0 == memBytesLimit) {
     memBytesLimit = TerarkGetSysMemSize();
-=======
-void TerarkZipAutoConfigForOnlineDB_CFOptions(
-    struct TerarkZipTableOptions& tzo, struct ColumnFamilyOptions& /*cfo*/,
-    size_t memBytesLimit, size_t /*diskBytesLimit*/) {
-  using namespace std;  // max, min
-  if (0 == memBytesLimit) {
-#ifdef _MSC_VER
-    MEMORYSTATUSEX statex;
-    statex.dwLength = sizeof(statex);
-    GlobalMemoryStatusEx(&statex);
-    memBytesLimit = statex.ullTotalPhys;
-#else
-    size_t page_num = sysconf(_SC_PHYS_PAGES);
-    size_t page_size = sysconf(_SC_PAGE_SIZE);
-    memBytesLimit = page_num * page_size;
-#endif
->>>>>>> d1933df1
-  }
-  else {
+  } else {
     memBytesLimit = std::min(TerarkGetSysMemSize(), memBytesLimit);
   }
   TerarkZipConfigMemLimitFromSystem(tzo, memBytesLimit);
@@ -250,18 +230,17 @@
 }
 
 void TerarkZipConfigMemLimitFromSystem(TerarkZipTableOptions& tzo,
-                                        size_t memBytesLimit) {
+                                       size_t memBytesLimit) {
   tzo.softZipWorkingMemLimit = memBytesLimit * 1 / 8;
   tzo.hardZipWorkingMemLimit = tzo.softZipWorkingMemLimit * 2;
   tzo.smallTaskMemory = memBytesLimit / 64;
-<<<<<<< HEAD
-  tzo.singleIndexMaxSize = std::min(tzo.softZipWorkingMemLimit,
-                                    tzo.singleIndexMaxSize);
-}
-
-void TerarkZipAutoConfigForOnlineDB_CFOptions_aux(
-        ColumnFamilyOptions& cfo, size_t memBytesLimit) {
-  using namespace std; // max, min
+  tzo.singleIndexMaxSize =
+      std::min(tzo.softZipWorkingMemLimit, tzo.singleIndexMaxSize);
+}
+
+void TerarkZipAutoConfigForOnlineDB_CFOptions_aux(ColumnFamilyOptions& cfo,
+                                                  size_t memBytesLimit) {
+  using namespace std;  // max, min
   cfo.write_buffer_size = min<size_t>(256ull << 20, memBytesLimit / 32);
   cfo.num_levels = 7;
   cfo.max_write_buffer_number = 16;
@@ -277,8 +256,6 @@
   cfo.level0_file_num_compaction_trigger = 2;
   cfo.level0_slowdown_writes_trigger = 8;
   cfo.level0_stop_writes_trigger = 40;
-=======
->>>>>>> d1933df1
 }
 
 bool TerarkZipConfigFromEnv(DBOptions& dbo, ColumnFamilyOptions& cfo) {
@@ -459,11 +436,9 @@
   assert(IsCompactionWorkerNode());
   if (const char* env = getenv("TerarkZipTable_localTempDir")) {
     tzo.localTempDir = env;
-  }
-  else if (const char* env = getenv("TMPDIR")) {
+  } else if (const char* env = getenv("TMPDIR")) {
     tzo.localTempDir = env;
-  }
-  else {
+  } else {
     tzo.localTempDir = "/tmp";
   }
   size_t sys_mem = TerarkGetSysMemSize();
@@ -471,9 +446,9 @@
   tzo.hardZipWorkingMemLimit = sys_mem / 2;
   tzo.smallTaskMemory = sys_mem / 4;
 
-  MyGetXiB(tzo, softZipWorkingMemLimit);
-  MyGetXiB(tzo, hardZipWorkingMemLimit);
-  MyGetXiB(tzo, smallTaskMemory);
+  MyOverrideXiB(tzo, softZipWorkingMemLimit);
+  MyOverrideXiB(tzo, hardZipWorkingMemLimit);
+  MyOverrideXiB(tzo, smallTaskMemory);
 }
 
 void TerarkZipDBOptionsFromEnv(DBOptions& dbo) {
