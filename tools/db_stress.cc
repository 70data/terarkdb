//  Copyright (c) 2013, Facebook, Inc.  All rights reserved.
//  This source code is licensed under the BSD-style license found in the
//  LICENSE file in the root directory of this source tree. An additional grant
//  of patent rights can be found in the PATENTS file in the same directory.
//
// Copyright (c) 2011 The LevelDB Authors. All rights reserved.
// Use of this source code is governed by a BSD-style license that can be
// found in the LICENSE file. See the AUTHORS file for names of contributors.
//
// The test uses an array to compare against values written to the database.
// Keys written to the array are in 1:1 correspondence to the actual values in
// the database according to the formula in the function GenerateValue.

// Space is reserved in the array from 0 to FLAGS_max_key and values are
// randomly written/deleted/read from those positions. During verification we
// compare all the positions in the array. To shorten/elongate the running
// time, you could change the settings: FLAGS_max_key, FLAGS_ops_per_thread,
// (sometimes also FLAGS_threads).
//
// NOTE that if FLAGS_test_batches_snapshots is set, the test will have
// different behavior. See comment of the flag for details.

#include <sys/types.h>
#include <stdio.h>
#include <stdlib.h>
#include <gflags/gflags.h>
#include "db/db_impl.h"
#include "db/version_set.h"
#include "rocksdb/statistics.h"
#include "rocksdb/cache.h"
#include "utilities/utility_db.h"
#include "rocksdb/env.h"
#include "rocksdb/write_batch.h"
#include "rocksdb/slice.h"
#include "rocksdb/slice_transform.h"
#include "rocksdb/statistics.h"
#include "port/port.h"
#include "util/coding.h"
#include "util/crc32c.h"
#include "util/histogram.h"
#include "util/mutexlock.h"
#include "util/random.h"
#include "util/testutil.h"
#include "util/logging.h"
#include "utilities/ttl/db_ttl.h"
#include "hdfs/env_hdfs.h"
#include "utilities/merge_operators.h"

static const long KB = 1024;


static bool ValidateUint32Range(const char* flagname, uint64_t value) {
  if (value > std::numeric_limits<uint32_t>::max()) {
    fprintf(stderr,
            "Invalid value for --%s: %lu, overflow\n",
            flagname,
            (unsigned long)value);
    return false;
  }
  return true;
}
DEFINE_uint64(seed, 2341234, "Seed for PRNG");
static const bool FLAGS_seed_dummy __attribute__((unused)) =
    google::RegisterFlagValidator(&FLAGS_seed, &ValidateUint32Range);

DEFINE_int64(max_key, 1 * KB* KB,
             "Max number of key/values to place in database");

DEFINE_int32(column_families, 10, "Number of column families");

DEFINE_bool(test_batches_snapshots, false,
            "If set, the test uses MultiGet(), MultiPut() and MultiDelete()"
            " which read/write/delete multiple keys in a batch. In this mode,"
            " we do not verify db content by comparing the content with the "
            "pre-allocated array. Instead, we do partial verification inside"
            " MultiGet() by checking various values in a batch. Benefit of"
            " this mode:\n"
            "\t(a) No need to acquire mutexes during writes (less cache "
            "flushes in multi-core leading to speed up)\n"
            "\t(b) No long validation at the end (more speed up)\n"
            "\t(c) Test snapshot and atomicity of batch writes");

DEFINE_int32(threads, 32, "Number of concurrent threads to run.");

DEFINE_int32(ttl, -1,
             "Opens the db with this ttl value if this is not -1. "
             "Carefully specify a large value such that verifications on "
             "deleted values don't fail");

DEFINE_int32(value_size_mult, 8,
             "Size of value will be this number times rand_int(1,3) bytes");

DEFINE_bool(verify_before_write, false, "Verify before write");

DEFINE_bool(histogram, false, "Print histogram of operation timings");

DEFINE_bool(destroy_db_initially, true,
            "Destroys the database dir before start if this is true");

DEFINE_bool (verbose, false, "Verbose");

DEFINE_int32(write_buffer_size, rocksdb::Options().write_buffer_size,
             "Number of bytes to buffer in memtable before compacting");

DEFINE_int32(max_write_buffer_number,
             rocksdb::Options().max_write_buffer_number,
             "The number of in-memory memtables. "
             "Each memtable is of size FLAGS_write_buffer_size.");

DEFINE_int32(min_write_buffer_number_to_merge,
             rocksdb::Options().min_write_buffer_number_to_merge,
             "The minimum number of write buffers that will be merged together "
             "before writing to storage. This is cheap because it is an "
             "in-memory merge. If this feature is not enabled, then all these "
             "write buffers are flushed to L0 as separate files and this "
             "increases read amplification because a get request has to check "
             "in all of these files. Also, an in-memory merge may result in "
             "writing less data to storage if there are duplicate records in"
             " each of these individual write buffers.");

DEFINE_int32(open_files, rocksdb::Options().max_open_files,
             "Maximum number of files to keep open at the same time "
             "(use default if == 0)");

DEFINE_int64(compressed_cache_size, -1,
             "Number of bytes to use as a cache of compressed data."
             " Negative means use default settings.");

DEFINE_int32(compaction_style, rocksdb::Options().compaction_style, "");

DEFINE_int32(level0_file_num_compaction_trigger,
             rocksdb::Options().level0_file_num_compaction_trigger,
             "Level0 compaction start trigger");

DEFINE_int32(level0_slowdown_writes_trigger,
             rocksdb::Options().level0_slowdown_writes_trigger,
             "Number of files in level-0 that will slow down writes");

DEFINE_int32(level0_stop_writes_trigger,
             rocksdb::Options().level0_stop_writes_trigger,
             "Number of files in level-0 that will trigger put stop.");

DEFINE_int32(block_size, rocksdb::Options().block_size,
             "Number of bytes in a block.");

DEFINE_int32(max_background_compactions,
             rocksdb::Options().max_background_compactions,
             "The maximum number of concurrent background compactions "
             "that can occur in parallel.");

DEFINE_int32(max_background_flushes, rocksdb::Options().max_background_flushes,
             "The maximum number of concurrent background flushes "
             "that can occur in parallel.");

DEFINE_int32(universal_size_ratio, 0, "The ratio of file sizes that trigger"
             " compaction in universal style");

DEFINE_int32(universal_min_merge_width, 0, "The minimum number of files to "
             "compact in universal style compaction");

DEFINE_int32(universal_max_merge_width, 0, "The max number of files to compact"
             " in universal style compaction");

DEFINE_int32(universal_max_size_amplification_percent, 0,
             "The max size amplification for universal style compaction");

DEFINE_int32(clear_column_family_one_in, 1000000,
             "With a chance of 1/N, delete a column family and then recreate "
             "it again. If N == 0, never drop/create column families. "
             "When test_batches_snapshots is true, this flag has no effect");

DEFINE_int64(cache_size, 2 * KB * KB * KB,
             "Number of bytes to use as a cache of uncompressed data.");

static bool ValidateInt32Positive(const char* flagname, int32_t value) {
  if (value < 0) {
    fprintf(stderr, "Invalid value for --%s: %d, must be >=0\n",
            flagname, value);
    return false;
  }
  return true;
}
DEFINE_int32(reopen, 10, "Number of times database reopens");
static const bool FLAGS_reopen_dummy __attribute__((unused)) =
    google::RegisterFlagValidator(&FLAGS_reopen, &ValidateInt32Positive);

DEFINE_int32(bloom_bits, 10, "Bloom filter bits per key. "
             "Negative means use default settings.");

DEFINE_string(db, "", "Use the db with the following name.");

DEFINE_bool(verify_checksum, false,
            "Verify checksum for every block read from storage");

DEFINE_bool(mmap_read, rocksdb::EnvOptions().use_mmap_reads,
            "Allow reads to occur via mmap-ing files");

// Database statistics
static std::shared_ptr<rocksdb::Statistics> dbstats;
DEFINE_bool(statistics, false, "Create database statistics");

DEFINE_bool(sync, false, "Sync all writes to disk");

DEFINE_bool(disable_data_sync, false,
            "If true, do not wait until data is synced to disk.");

DEFINE_bool(use_fsync, false, "If true, issue fsync instead of fdatasync");

DEFINE_int32(kill_random_test, 0,
             "If non-zero, kill at various points in source code with "
             "probability 1/this");
static const bool FLAGS_kill_random_test_dummy __attribute__((unused)) =
    google::RegisterFlagValidator(&FLAGS_kill_random_test,
                                  &ValidateInt32Positive);
extern int rocksdb_kill_odds;

DEFINE_bool(disable_wal, false, "If true, do not write WAL for write.");

DEFINE_int32(target_file_size_base, 64 * KB,
             "Target level-1 file size for compaction");

DEFINE_int32(target_file_size_multiplier, 1,
             "A multiplier to compute targe level-N file size (N >= 2)");

DEFINE_uint64(max_bytes_for_level_base, 256 * KB, "Max bytes for level-1");

DEFINE_int32(max_bytes_for_level_multiplier, 2,
             "A multiplier to compute max bytes for level-N (N >= 2)");

static bool ValidateInt32Percent(const char* flagname, int32_t value) {
  if (value < 0 || value>100) {
    fprintf(stderr, "Invalid value for --%s: %d, 0<= pct <=100 \n",
            flagname, value);
    return false;
  }
  return true;
}
DEFINE_int32(readpercent, 10,
             "Ratio of reads to total workload (expressed as a percentage)");
static const bool FLAGS_readpercent_dummy __attribute__((unused)) =
    google::RegisterFlagValidator(&FLAGS_readpercent, &ValidateInt32Percent);

DEFINE_int32(prefixpercent, 20,
             "Ratio of prefix iterators to total workload (expressed as a"
             " percentage)");
static const bool FLAGS_prefixpercent_dummy __attribute__((unused)) =
    google::RegisterFlagValidator(&FLAGS_prefixpercent, &ValidateInt32Percent);

DEFINE_int32(writepercent, 45,
             " Ratio of deletes to total workload (expressed as a percentage)");
static const bool FLAGS_writepercent_dummy __attribute__((unused)) =
    google::RegisterFlagValidator(&FLAGS_writepercent, &ValidateInt32Percent);

DEFINE_int32(delpercent, 15,
             "Ratio of deletes to total workload (expressed as a percentage)");
static const bool FLAGS_delpercent_dummy __attribute__((unused)) =
    google::RegisterFlagValidator(&FLAGS_delpercent, &ValidateInt32Percent);

DEFINE_int32(iterpercent, 10, "Ratio of iterations to total workload"
             " (expressed as a percentage)");
static const bool FLAGS_iterpercent_dummy __attribute__((unused)) =
    google::RegisterFlagValidator(&FLAGS_iterpercent, &ValidateInt32Percent);

DEFINE_uint64(num_iterations, 10, "Number of iterations per MultiIterate run");
static const bool FLAGS_num_iterations_dummy __attribute__((unused)) =
    google::RegisterFlagValidator(&FLAGS_num_iterations, &ValidateUint32Range);

DEFINE_bool(disable_seek_compaction, false,
            "Option to disable compation triggered by read.");

enum rocksdb::CompressionType StringToCompressionType(const char* ctype) {
  assert(ctype);

  if (!strcasecmp(ctype, "none"))
    return rocksdb::kNoCompression;
  else if (!strcasecmp(ctype, "snappy"))
    return rocksdb::kSnappyCompression;
  else if (!strcasecmp(ctype, "zlib"))
    return rocksdb::kZlibCompression;
  else if (!strcasecmp(ctype, "bzip2"))
    return rocksdb::kBZip2Compression;
  else if (!strcasecmp(ctype, "lz4"))
    return rocksdb::kLZ4Compression;
  else if (!strcasecmp(ctype, "lz4hc"))
    return rocksdb::kLZ4HCCompression;

  fprintf(stdout, "Cannot parse compression type '%s'\n", ctype);
  return rocksdb::kSnappyCompression; //default value
}
DEFINE_string(compression_type, "snappy",
              "Algorithm to use to compress the database");
static enum rocksdb::CompressionType FLAGS_compression_type_e =
    rocksdb::kSnappyCompression;

DEFINE_string(hdfs, "", "Name of hdfs environment");
// posix or hdfs environment
static rocksdb::Env* FLAGS_env = rocksdb::Env::Default();

DEFINE_uint64(ops_per_thread, 1200000, "Number of operations per thread.");
static const bool FLAGS_ops_per_thread_dummy __attribute__((unused)) =
    google::RegisterFlagValidator(&FLAGS_ops_per_thread, &ValidateUint32Range);

DEFINE_uint64(log2_keys_per_lock, 2, "Log2 of number of keys per lock");
static const bool FLAGS_log2_keys_per_lock_dummy __attribute__((unused)) =
    google::RegisterFlagValidator(&FLAGS_log2_keys_per_lock,
                                  &ValidateUint32Range);

DEFINE_int32(purge_redundant_percent, 50,
             "Percentage of times we want to purge redundant keys in memory "
             "before flushing");
static const bool FLAGS_purge_redundant_percent_dummy __attribute__((unused)) =
    google::RegisterFlagValidator(&FLAGS_purge_redundant_percent,
                                  &ValidateInt32Percent);

DEFINE_bool(filter_deletes, false, "On true, deletes use KeyMayExist to drop"
            " the delete if key not present");

enum RepFactory {
  kSkipList,
  kHashSkipList,
  kVectorRep
};
enum RepFactory StringToRepFactory(const char* ctype) {
  assert(ctype);

  if (!strcasecmp(ctype, "skip_list"))
    return kSkipList;
  else if (!strcasecmp(ctype, "prefix_hash"))
    return kHashSkipList;
  else if (!strcasecmp(ctype, "vector"))
    return kVectorRep;

  fprintf(stdout, "Cannot parse memreptable %s\n", ctype);
  return kSkipList;
}
static enum RepFactory FLAGS_rep_factory;
DEFINE_string(memtablerep, "prefix_hash", "");

static bool ValidatePrefixSize(const char* flagname, int32_t value) {
  if (value < 0 || value > 8) {
    fprintf(stderr, "Invalid value for --%s: %d. 0 <= PrefixSize <= 8\n",
            flagname, value);
    return false;
  }
  return true;
}
<<<<<<< HEAD
DEFINE_int32(prefix_size, 0, "Control the prefix size for HashSkipListRep");
static const bool FLAGS_prefix_size_dummy __attribute__((unused)) =
    google::RegisterFlagValidator(&FLAGS_prefix_size, &ValidatePrefixSize);
=======
DEFINE_int32(prefix_size, 7, "Control the prefix size for HashSkipListRep");
static const bool FLAGS_prefix_size_dummy =
  google::RegisterFlagValidator(&FLAGS_prefix_size, &ValidatePrefixSize);
>>>>>>> 45ad75db

DEFINE_bool(use_merge, false, "On true, replaces all writes with a Merge "
            "that behaves like a Put");


namespace rocksdb {

// convert long to a big-endian slice key
static std::string Key(long val) {
  std::string little_endian_key;
  std::string big_endian_key;
  PutFixed64(&little_endian_key, val);
  assert(little_endian_key.size() == sizeof(val));
  big_endian_key.resize(sizeof(val));
  for (int i=0; i<(int)sizeof(val); i++) {
    big_endian_key[i] = little_endian_key[sizeof(val) - 1 - i];
  }
  return big_endian_key;
}

class StressTest;
namespace {

class Stats {
 private:
  double start_;
  double finish_;
  double seconds_;
  long done_;
  long gets_;
  long prefixes_;
  long writes_;
  long deletes_;
  long iterator_size_sums_;
  long founds_;
  long iterations_;
  long errors_;
  int next_report_;
  size_t bytes_;
  double last_op_finish_;
  HistogramImpl hist_;

 public:
  Stats() { }

  void Start() {
    next_report_ = 100;
    hist_.Clear();
    done_ = 0;
    gets_ = 0;
    prefixes_ = 0;
    writes_ = 0;
    deletes_ = 0;
    iterator_size_sums_ = 0;
    founds_ = 0;
    iterations_ = 0;
    errors_ = 0;
    bytes_ = 0;
    seconds_ = 0;
    start_ = FLAGS_env->NowMicros();
    last_op_finish_ = start_;
    finish_ = start_;
  }

  void Merge(const Stats& other) {
    hist_.Merge(other.hist_);
    done_ += other.done_;
    gets_ += other.gets_;
    prefixes_ += other.prefixes_;
    writes_ += other.writes_;
    deletes_ += other.deletes_;
    iterator_size_sums_ += other.iterator_size_sums_;
    founds_ += other.founds_;
    iterations_ += other.iterations_;
    errors_ += other.errors_;
    bytes_ += other.bytes_;
    seconds_ += other.seconds_;
    if (other.start_ < start_) start_ = other.start_;
    if (other.finish_ > finish_) finish_ = other.finish_;
  }

  void Stop() {
    finish_ = FLAGS_env->NowMicros();
    seconds_ = (finish_ - start_) * 1e-6;
  }

  void FinishedSingleOp() {
    if (FLAGS_histogram) {
      double now = FLAGS_env->NowMicros();
      double micros = now - last_op_finish_;
      hist_.Add(micros);
      if (micros > 20000) {
        fprintf(stdout, "long op: %.1f micros%30s\r", micros, "");
      }
      last_op_finish_ = now;
    }

    done_++;
    if (done_ >= next_report_) {
      if      (next_report_ < 1000)   next_report_ += 100;
      else if (next_report_ < 5000)   next_report_ += 500;
      else if (next_report_ < 10000)  next_report_ += 1000;
      else if (next_report_ < 50000)  next_report_ += 5000;
      else if (next_report_ < 100000) next_report_ += 10000;
      else if (next_report_ < 500000) next_report_ += 50000;
      else                            next_report_ += 100000;
      fprintf(stdout, "... finished %ld ops%30s\r", done_, "");
    }
  }

  void AddBytesForWrites(int nwrites, size_t nbytes) {
    writes_ += nwrites;
    bytes_ += nbytes;
  }

  void AddGets(int ngets, int nfounds) {
    founds_ += nfounds;
    gets_ += ngets;
  }

  void AddPrefixes(int nprefixes, int count) {
    prefixes_ += nprefixes;
    iterator_size_sums_ += count;
  }

  void AddIterations(int n) {
    iterations_ += n;
  }

  void AddDeletes(int n) {
    deletes_ += n;
  }

  void AddErrors(int n) {
    errors_ += n;
  }

  void Report(const char* name) {
    std::string extra;
    if (bytes_ < 1 || done_ < 1) {
      fprintf(stderr, "No writes or ops?\n");
      return;
    }

    double elapsed = (finish_ - start_) * 1e-6;
    double bytes_mb = bytes_ / 1048576.0;
    double rate = bytes_mb / elapsed;
    double throughput = (double)done_/elapsed;

    fprintf(stdout, "%-12s: ", name);
    fprintf(stdout, "%.3f micros/op %ld ops/sec\n",
            seconds_ * 1e6 / done_, (long)throughput);
    fprintf(stdout, "%-12s: Wrote %.2f MB (%.2f MB/sec) (%ld%% of %ld ops)\n",
            "", bytes_mb, rate, (100*writes_)/done_, done_);
    fprintf(stdout, "%-12s: Wrote %ld times\n", "", writes_);
    fprintf(stdout, "%-12s: Deleted %ld times\n", "", deletes_);
    fprintf(stdout, "%-12s: %ld read and %ld found the key\n", "",
            gets_, founds_);
    fprintf(stdout, "%-12s: Prefix scanned %ld times\n", "", prefixes_);
    fprintf(stdout, "%-12s: Iterator size sum is %ld\n", "",
            iterator_size_sums_);
    fprintf(stdout, "%-12s: Iterated %ld times\n", "", iterations_);
    fprintf(stdout, "%-12s: Got errors %ld times\n", "", errors_);

    if (FLAGS_histogram) {
      fprintf(stdout, "Microseconds per op:\n%s\n", hist_.ToString().c_str());
    }
    fflush(stdout);
  }
};

// State shared by all concurrent executions of the same benchmark.
class SharedState {
 public:
  static const uint32_t SENTINEL;

  explicit SharedState(StressTest* stress_test) :
      cv_(&mu_),
      seed_(FLAGS_seed),
      max_key_(FLAGS_max_key),
      log2_keys_per_lock_(FLAGS_log2_keys_per_lock),
      num_threads_(FLAGS_threads),
      num_initialized_(0),
      num_populated_(0),
      vote_reopen_(0),
      num_done_(0),
      start_(false),
      start_verify_(false),
      stress_test_(stress_test) {
    if (FLAGS_test_batches_snapshots) {
      fprintf(stdout, "No lock creation because test_batches_snapshots set\n");
      return;
    }
    values_.resize(FLAGS_column_families);

    for (int i = 0; i < FLAGS_column_families; ++i) {
      values_[i] = std::vector<uint32_t>(max_key_, SENTINEL);
    }

    long num_locks = (max_key_ >> log2_keys_per_lock_);
    if (max_key_ & ((1 << log2_keys_per_lock_) - 1)) {
      num_locks++;
    }
    fprintf(stdout, "Creating %ld locks\n", num_locks * FLAGS_column_families);
    key_locks_.resize(FLAGS_column_families);
    for (int i = 0; i < FLAGS_column_families; ++i) {
      key_locks_[i] = std::vector<port::Mutex>(num_locks);
    }
  }

  ~SharedState() {}

  port::Mutex* GetMutex() {
    return &mu_;
  }

  port::CondVar* GetCondVar() {
    return &cv_;
  }

  StressTest* GetStressTest() const {
    return stress_test_;
  }

  long GetMaxKey() const {
    return max_key_;
  }

  uint32_t GetNumThreads() const {
    return num_threads_;
  }

  void IncInitialized() {
    num_initialized_++;
  }

  void IncOperated() {
    num_populated_++;
  }

  void IncDone() {
    num_done_++;
  }

  void IncVotedReopen() {
    vote_reopen_ = (vote_reopen_ + 1) % num_threads_;
  }

  bool AllInitialized() const {
    return num_initialized_ >= num_threads_;
  }

  bool AllOperated() const {
    return num_populated_ >= num_threads_;
  }

  bool AllDone() const {
    return num_done_ >= num_threads_;
  }

  bool AllVotedReopen() {
    return (vote_reopen_ == 0);
  }

  void SetStart() {
    start_ = true;
  }

  void SetStartVerify() {
    start_verify_ = true;
  }

  bool Started() const {
    return start_;
  }

  bool VerifyStarted() const {
    return start_verify_;
  }

  port::Mutex* GetMutexForKey(int cf, long key) {
    return &key_locks_[cf][key >> log2_keys_per_lock_];
  }

  void LockColumnFamily(int cf) {
    for (auto& mutex : key_locks_[cf]) {
      mutex.Lock();
    }
  }

  void UnlockColumnFamily(int cf) {
    for (auto& mutex : key_locks_[cf]) {
      mutex.Unlock();
    }
  }

  void ClearColumnFamily(int cf) {
    std::fill(values_[cf].begin(), values_[cf].end(), SENTINEL);
  }

  void Put(int cf, long key, uint32_t value_base) {
    values_[cf][key] = value_base;
  }

  uint32_t Get(int cf, long key) const { return values_[cf][key]; }

  void Delete(int cf, long key) { values_[cf][key] = SENTINEL; }

  uint32_t GetSeed() const { return seed_; }

 private:
  port::Mutex mu_;
  port::CondVar cv_;
  const uint32_t seed_;
  const long max_key_;
  const uint32_t log2_keys_per_lock_;
  const int num_threads_;
  long num_initialized_;
  long num_populated_;
  long vote_reopen_;
  long num_done_;
  bool start_;
  bool start_verify_;
  StressTest* stress_test_;

  std::vector<std::vector<uint32_t>> values_;
  std::vector<std::vector<port::Mutex>> key_locks_;
};

const uint32_t SharedState::SENTINEL = 0xffffffff;

// Per-thread state for concurrent executions of the same benchmark.
struct ThreadState {
  uint32_t tid; // 0..n-1
  Random rand;  // Has different seeds for different threads
  SharedState* shared;
  Stats stats;

  ThreadState(uint32_t index, SharedState *shared)
      : tid(index),
        rand(1000 + index + shared->GetSeed()),
        shared(shared) {
  }
};

}  // namespace

class StressTest {
 public:
  StressTest()
      : cache_(NewLRUCache(FLAGS_cache_size)),
        compressed_cache_(FLAGS_compressed_cache_size >= 0
                              ? NewLRUCache(FLAGS_compressed_cache_size)
                              : nullptr),
        filter_policy_(FLAGS_bloom_bits >= 0
                           ? NewBloomFilterPolicy(FLAGS_bloom_bits)
                           : nullptr),
        db_(nullptr),
        new_column_family_name_(0),
        num_times_reopened_(0) {
    if (FLAGS_destroy_db_initially) {
      std::vector<std::string> files;
      FLAGS_env->GetChildren(FLAGS_db, &files);
      for (unsigned int i = 0; i < files.size(); i++) {
        if (Slice(files[i]).starts_with("heap-")) {
          FLAGS_env->DeleteFile(FLAGS_db + "/" + files[i]);
        }
      }
      DestroyDB(FLAGS_db, Options());
    }
  }

  ~StressTest() {
    for (auto cf : column_families_) {
      delete cf;
    }
    column_families_.clear();
    delete db_;
    delete filter_policy_;
  }

  void Run() {
    PrintEnv();
    Open();
    SharedState shared(this);
    uint32_t n = shared.GetNumThreads();

    std::vector<ThreadState*> threads(n);
    for (uint32_t i = 0; i < n; i++) {
      threads[i] = new ThreadState(i, &shared);
      FLAGS_env->StartThread(ThreadBody, threads[i]);
    }
    // Each thread goes through the following states:
    // initializing -> wait for others to init -> read/populate/depopulate
    // wait for others to operate -> verify -> done

    {
      MutexLock l(shared.GetMutex());
      while (!shared.AllInitialized()) {
        shared.GetCondVar()->Wait();
      }

      double now = FLAGS_env->NowMicros();
      fprintf(stdout, "%s Starting database operations\n",
              FLAGS_env->TimeToString((uint64_t) now/1000000).c_str());

      shared.SetStart();
      shared.GetCondVar()->SignalAll();
      while (!shared.AllOperated()) {
        shared.GetCondVar()->Wait();
      }

      now = FLAGS_env->NowMicros();
      if (FLAGS_test_batches_snapshots) {
        fprintf(stdout, "%s Limited verification already done during gets\n",
                FLAGS_env->TimeToString((uint64_t) now/1000000).c_str());
      } else {
        fprintf(stdout, "%s Starting verification\n",
                FLAGS_env->TimeToString((uint64_t) now/1000000).c_str());
      }

      shared.SetStartVerify();
      shared.GetCondVar()->SignalAll();
      while (!shared.AllDone()) {
        shared.GetCondVar()->Wait();
      }
    }

    for (unsigned int i = 1; i < n; i++) {
      threads[0]->stats.Merge(threads[i]->stats);
    }
    threads[0]->stats.Report("Stress Test");

    for (unsigned int i = 0; i < n; i++) {
      delete threads[i];
      threads[i] = nullptr;
    }
    double now = FLAGS_env->NowMicros();
    if (!FLAGS_test_batches_snapshots) {
      fprintf(stdout, "%s Verification successful\n",
              FLAGS_env->TimeToString((uint64_t) now/1000000).c_str());
    }
    PrintStatistics();
  }

 private:

  static void ThreadBody(void* v) {
    ThreadState* thread = reinterpret_cast<ThreadState*>(v);
    SharedState* shared = thread->shared;

    {
      MutexLock l(shared->GetMutex());
      shared->IncInitialized();
      if (shared->AllInitialized()) {
        shared->GetCondVar()->SignalAll();
      }
      while (!shared->Started()) {
        shared->GetCondVar()->Wait();
      }
    }
    thread->shared->GetStressTest()->OperateDb(thread);

    {
      MutexLock l(shared->GetMutex());
      shared->IncOperated();
      if (shared->AllOperated()) {
        shared->GetCondVar()->SignalAll();
      }
      while (!shared->VerifyStarted()) {
        shared->GetCondVar()->Wait();
      }
    }

    if (!FLAGS_test_batches_snapshots) {
      thread->shared->GetStressTest()->VerifyDb(thread);
    }

    {
      MutexLock l(shared->GetMutex());
      shared->IncDone();
      if (shared->AllDone()) {
        shared->GetCondVar()->SignalAll();
      }
    }

  }

  // Given a key K and value V, this puts ("0"+K, "0"+V), ("1"+K, "1"+V), ...
  // ("9"+K, "9"+V) in DB atomically i.e in a single batch.
  // Also refer MultiGet.
  Status MultiPut(ThreadState* thread, const WriteOptions& writeoptions,
                  ColumnFamilyHandle* column_family, const Slice& key,
                  const Slice& value, size_t sz) {
    std::string keys[10] = {"9", "8", "7", "6", "5",
                            "4", "3", "2", "1", "0"};
    std::string values[10] = {"9", "8", "7", "6", "5",
                              "4", "3", "2", "1", "0"};
    Slice value_slices[10];
    WriteBatch batch;
    Status s;
    for (int i = 0; i < 10; i++) {
      keys[i] += key.ToString();
      values[i] += value.ToString();
      value_slices[i] = values[i];
      if (FLAGS_use_merge) {
        batch.Merge(column_family->GetID(), keys[i], value_slices[i]);
      } else {
        batch.Put(column_family->GetID(), keys[i], value_slices[i]);
      }
    }

    s = db_->Write(writeoptions, &batch);
    if (!s.ok()) {
      fprintf(stderr, "multiput error: %s\n", s.ToString().c_str());
      thread->stats.AddErrors(1);
    } else {
      // we did 10 writes each of size sz + 1
      thread->stats.AddBytesForWrites(10, (sz + 1) * 10);
    }

    return s;
  }

  // Given a key K, this deletes ("0"+K), ("1"+K),... ("9"+K)
  // in DB atomically i.e in a single batch. Also refer MultiGet.
  Status MultiDelete(ThreadState* thread, const WriteOptions& writeoptions,
                     ColumnFamilyHandle* column_family, const Slice& key) {
    std::string keys[10] = {"9", "7", "5", "3", "1",
                            "8", "6", "4", "2", "0"};

    WriteBatch batch;
    Status s;
    for (int i = 0; i < 10; i++) {
      keys[i] += key.ToString();
      batch.Delete(column_family->GetID(), keys[i]);
    }

    s = db_->Write(writeoptions, &batch);
    if (!s.ok()) {
      fprintf(stderr, "multidelete error: %s\n", s.ToString().c_str());
      thread->stats.AddErrors(1);
    } else {
      thread->stats.AddDeletes(10);
    }

    return s;
  }

  // Given a key K, this gets values for "0"+K, "1"+K,..."9"+K
  // in the same snapshot, and verifies that all the values are of the form
  // "0"+V, "1"+V,..."9"+V.
  // ASSUMES that MultiPut was used to put (K, V) into the DB.
  Status MultiGet(ThreadState* thread, const ReadOptions& readoptions,
                  ColumnFamilyHandle* column_family, const Slice& key,
                  std::string* value) {
    std::string keys[10] = {"0", "1", "2", "3", "4", "5", "6", "7", "8", "9"};
    Slice key_slices[10];
    std::string values[10];
    ReadOptions readoptionscopy = readoptions;
    readoptionscopy.snapshot = db_->GetSnapshot();
    Status s;
    for (int i = 0; i < 10; i++) {
      keys[i] += key.ToString();
      key_slices[i] = keys[i];
      s = db_->Get(readoptionscopy, column_family, key_slices[i], value);
      if (!s.ok() && !s.IsNotFound()) {
        fprintf(stderr, "get error: %s\n", s.ToString().c_str());
        values[i] = "";
        thread->stats.AddErrors(1);
        // we continue after error rather than exiting so that we can
        // find more errors if any
      } else if (s.IsNotFound()) {
        values[i] = "";
        thread->stats.AddGets(1, 0);
      } else {
        values[i] = *value;

        char expected_prefix = (keys[i])[0];
        char actual_prefix = (values[i])[0];
        if (actual_prefix != expected_prefix) {
          fprintf(stderr, "error expected prefix = %c actual = %c\n",
                  expected_prefix, actual_prefix);
        }
        (values[i])[0] = ' '; // blank out the differing character
        thread->stats.AddGets(1, 1);
      }
    }
    db_->ReleaseSnapshot(readoptionscopy.snapshot);

    // Now that we retrieved all values, check that they all match
    for (int i = 1; i < 10; i++) {
      if (values[i] != values[0]) {
        fprintf(stderr, "error : inconsistent values for key %s: %s, %s\n",
                key.ToString().c_str(), values[0].c_str(),
                values[i].c_str());
      // we continue after error rather than exiting so that we can
      // find more errors if any
      }
    }

    return s;
  }

  // Given a key, this does prefix scans for "0"+P, "1"+P,..."9"+P
  // in the same snapshot where P is the first FLAGS_prefix_size - 1 bytes
  // of the key. Each of these 10 scans returns a series of values;
  // each series should be the same length, and it is verified for each
  // index i that all the i'th values are of the form "0"+V, "1"+V,..."9"+V.
  // ASSUMES that MultiPut was used to put (K, V)
<<<<<<< HEAD
  Status MultiPrefixScan(ThreadState* thread, const ReadOptions& readoptions,
                         ColumnFamilyHandle* column_family,
                         const Slice& prefix) {
=======
  Status MultiPrefixScan(ThreadState* thread,
                         const ReadOptions& readoptions,
                         const Slice& key) {
>>>>>>> 45ad75db
    std::string prefixes[10] = {"0", "1", "2", "3", "4",
                                "5", "6", "7", "8", "9"};
    Slice prefix_slices[10];
    ReadOptions readoptionscopy[10];
    const Snapshot* snapshot = db_->GetSnapshot();
    Iterator* iters[10];
    Status s = Status::OK();
    for (int i = 0; i < 10; i++) {
      prefixes[i] += key.ToString();
      prefixes[i].resize(FLAGS_prefix_size);
      prefix_slices[i] = Slice(prefixes[i]);
      readoptionscopy[i] = readoptions;
      readoptionscopy[i].prefix = &prefix_slices[i];
      readoptionscopy[i].snapshot = snapshot;
      iters[i] = db_->NewIterator(readoptionscopy[i], column_family);
      iters[i]->SeekToFirst();
    }

    int count = 0;
    while (iters[0]->Valid()) {
      count++;
      std::string values[10];
      // get list of all values for this iteration
      for (int i = 0; i < 10; i++) {
        // no iterator should finish before the first one
        assert(iters[i]->Valid());
        values[i] = iters[i]->value().ToString();

        char expected_first = (prefixes[i])[0];
        char actual_first = (values[i])[0];

        if (actual_first != expected_first) {
          fprintf(stderr, "error expected first = %c actual = %c\n",
                  expected_first, actual_first);
        }
        (values[i])[0] = ' '; // blank out the differing character
      }
      // make sure all values are equivalent
      for (int i = 0; i < 10; i++) {
        if (values[i] != values[0]) {
          fprintf(stderr, "error : inconsistent values for prefix %s: %s, %s\n",
                  prefixes[i].c_str(), values[0].c_str(),
                  values[i].c_str());
          // we continue after error rather than exiting so that we can
          // find more errors if any
        }
        iters[i]->Next();
      }
    }

    // cleanup iterators and snapshot
    for (int i = 0; i < 10; i++) {
      // if the first iterator finished, they should have all finished
      assert(!iters[i]->Valid());
      assert(iters[i]->status().ok());
      delete iters[i];
    }
    db_->ReleaseSnapshot(snapshot);

    if (s.ok()) {
      thread->stats.AddPrefixes(1, count);
    } else {
      thread->stats.AddErrors(1);
    }

    return s;
  }

  // Given a key K, this creates an iterator which scans to K and then
  // does a random sequence of Next/Prev operations.
  Status MultiIterate(ThreadState* thread, const ReadOptions& readoptions,
                      ColumnFamilyHandle* column_family, const Slice& key) {
    Status s;
    const Snapshot* snapshot = db_->GetSnapshot();
    ReadOptions readoptionscopy = readoptions;
    readoptionscopy.snapshot = snapshot;
<<<<<<< HEAD
    unique_ptr<Iterator> iter(db_->NewIterator(readoptionscopy, column_family));
=======
    readoptionscopy.prefix_seek = FLAGS_prefix_size > 0;
    unique_ptr<Iterator> iter(db_->NewIterator(readoptionscopy));
>>>>>>> 45ad75db

    iter->Seek(key);
    for (uint64_t i = 0; i < FLAGS_num_iterations && iter->Valid(); i++) {
      if (thread->rand.OneIn(2)) {
        iter->Next();
      } else {
        iter->Prev();
      }
    }

    if (s.ok()) {
      thread->stats.AddIterations(1);
    } else {
      thread->stats.AddErrors(1);
    }

    db_->ReleaseSnapshot(snapshot);

    return s;
  }

  void OperateDb(ThreadState* thread) {
    ReadOptions read_opts(FLAGS_verify_checksum, true);
    WriteOptions write_opts;
    char value[100];
    long max_key = thread->shared->GetMaxKey();
    std::string from_db;
    if (FLAGS_sync) {
      write_opts.sync = true;
    }
    write_opts.disableWAL = FLAGS_disable_wal;
    const int prefixBound = (int)FLAGS_readpercent + (int)FLAGS_prefixpercent;
    const int writeBound = prefixBound + (int)FLAGS_writepercent;
    const int delBound = writeBound + (int)FLAGS_delpercent;

    thread->stats.Start();
    for (uint64_t i = 0; i < FLAGS_ops_per_thread; i++) {
      if(i != 0 && (i % (FLAGS_ops_per_thread / (FLAGS_reopen + 1))) == 0) {
        {
          thread->stats.FinishedSingleOp();
          MutexLock l(thread->shared->GetMutex());
          thread->shared->IncVotedReopen();
          if (thread->shared->AllVotedReopen()) {
            thread->shared->GetStressTest()->Reopen();
            thread->shared->GetCondVar()->SignalAll();
          }
          else {
            thread->shared->GetCondVar()->Wait();
          }
          // Commenting this out as we don't want to reset stats on each open.
          // thread->stats.Start();
        }
      }

      if (!FLAGS_test_batches_snapshots &&
          FLAGS_clear_column_family_one_in != 0) {
        if (thread->rand.OneIn(FLAGS_clear_column_family_one_in)) {
          // drop column family and then create it again (can't drop default)
          int cf = thread->rand.Next() % (FLAGS_column_families - 1) + 1;
          std::string new_name =
              std::to_string(new_column_family_name_.fetch_add(1));
          {
            MutexLock l(thread->shared->GetMutex());
            fprintf(
                stdout,
                "[CF %d] Dropping and recreating column family. new name: %s\n",
                cf, new_name.c_str());
          }
          thread->shared->LockColumnFamily(cf);
          Status s __attribute__((unused));
          s = db_->DropColumnFamily(column_families_[cf]);
          delete column_families_[cf];
          assert(s.ok());
          s = db_->CreateColumnFamily(ColumnFamilyOptions(options_), new_name,
                                      &column_families_[cf]);
          column_family_names_[cf] = new_name;
          thread->shared->ClearColumnFamily(cf);
          assert(s.ok());
          thread->shared->UnlockColumnFamily(cf);
        }
      }

      long rand_key = thread->rand.Next() % max_key;
      int rand_column_family = thread->rand.Next() % FLAGS_column_families;
      std::string keystr = Key(rand_key);
      Slice key = keystr;
      int prob_op = thread->rand.Uniform(100);
      std::unique_ptr<MutexLock> l;
      if (!FLAGS_test_batches_snapshots) {
        l.reset(new MutexLock(
            thread->shared->GetMutexForKey(rand_column_family, rand_key)));
      }
      auto column_family = column_families_[rand_column_family];

      if (prob_op >= 0 && prob_op < (int)FLAGS_readpercent) {
        // OPERATION read
        if (!FLAGS_test_batches_snapshots) {
          Status s = db_->Get(read_opts, column_family, key, &from_db);
          if (s.ok()) {
            // found case
            thread->stats.AddGets(1, 1);
          } else if (s.IsNotFound()) {
            // not found case
            thread->stats.AddGets(1, 0);
          } else {
            // errors case
            thread->stats.AddErrors(1);
          }
        } else {
          MultiGet(thread, read_opts, column_family, key, &from_db);
        }
      } else if ((int)FLAGS_readpercent <= prob_op && prob_op < prefixBound) {
        // OPERATION prefix scan
        // keys are 8 bytes long, prefix size is FLAGS_prefix_size. There are
        // (8 - FLAGS_prefix_size) bytes besides the prefix. So there will
        // be 2 ^ ((8 - FLAGS_prefix_size) * 8) possible keys with the same
        // prefix
        if (!FLAGS_test_batches_snapshots) {
          Slice prefix = Slice(key.data(), FLAGS_prefix_size);
          read_opts.prefix = &prefix;
<<<<<<< HEAD
          Iterator* iter = db_->NewIterator(read_opts, column_family);
          int count = 0;
=======
          Iterator* iter = db_->NewIterator(read_opts);
          int64_t count = 0;
>>>>>>> 45ad75db
          for (iter->SeekToFirst(); iter->Valid(); iter->Next()) {
            assert(iter->key().starts_with(prefix));
            ++count;
          }
          assert(count <=
                 (static_cast<int64_t>(1) << ((8 - FLAGS_prefix_size) * 8)));
          if (iter->status().ok()) {
            thread->stats.AddPrefixes(1, count);
          } else {
            thread->stats.AddErrors(1);
          }
          delete iter;
        } else {
<<<<<<< HEAD
          MultiPrefixScan(thread, read_opts, column_family, prefix);
=======
          MultiPrefixScan(thread, read_opts, key);
>>>>>>> 45ad75db
        }
        read_opts.prefix = nullptr;
      } else if (prefixBound <= prob_op && prob_op < writeBound) {
        // OPERATION write
        uint32_t value_base = thread->rand.Next();
        size_t sz = GenerateValue(value_base, value, sizeof(value));
        Slice v(value, sz);
        if (!FLAGS_test_batches_snapshots) {
          if (FLAGS_verify_before_write) {
            std::string keystr2 = Key(rand_key);
            Slice k = keystr2;
            Status s = db_->Get(read_opts, column_family, k, &from_db);
            VerifyValue(rand_column_family, rand_key, read_opts,
                        *(thread->shared), from_db, s, true);
          }
          thread->shared->Put(rand_column_family, rand_key, value_base);
          if (FLAGS_use_merge) {
            db_->Merge(write_opts, column_family, key, v);
          } else {
            db_->Put(write_opts, column_family, key, v);
          }
          thread->stats.AddBytesForWrites(1, sz);
        } else {
          MultiPut(thread, write_opts, column_family, key, v, sz);
        }
        PrintKeyValue(rand_column_family, rand_key, value, sz);
      } else if (writeBound <= prob_op && prob_op < delBound) {
        // OPERATION delete
        if (!FLAGS_test_batches_snapshots) {
          thread->shared->Delete(rand_column_family, rand_key);
          db_->Delete(write_opts, column_family, key);
          thread->stats.AddDeletes(1);
        } else {
          MultiDelete(thread, write_opts, column_family, key);
        }
      } else {
        // OPERATION iterate
        MultiIterate(thread, read_opts, column_family, key);
      }
      thread->stats.FinishedSingleOp();
    }

    thread->stats.Stop();
  }

  void VerifyDb(ThreadState* thread) const {
    ReadOptions options(FLAGS_verify_checksum, true);
    const SharedState& shared = *(thread->shared);
    static const long max_key = shared.GetMaxKey();
    static const long keys_per_thread = max_key / shared.GetNumThreads();
    long start = keys_per_thread * thread->tid;
    long end = start + keys_per_thread;
    if (thread->tid == shared.GetNumThreads() - 1) {
      end = max_key;
    }
    for (size_t cf = 0; cf < column_families_.size(); ++cf) {
      if (!thread->rand.OneIn(2)) {
        // Use iterator to verify this range
        unique_ptr<Iterator> iter(
            db_->NewIterator(options, column_families_[cf]));
        iter->Seek(Key(start));
        for (long i = start; i < end; i++) {
          std::string from_db;
          std::string keystr = Key(i);
          Slice k = keystr;
          Status s = iter->status();
          if (iter->Valid()) {
            if (iter->key().compare(k) > 0) {
              s = Status::NotFound(Slice());
            } else if (iter->key().compare(k) == 0) {
              from_db = iter->value().ToString();
              iter->Next();
            } else if (iter->key().compare(k) < 0) {
              VerificationAbort("An out of range key was found", cf, i);
            }
          } else {
            // The iterator found no value for the key in question, so do not
            // move to the next item in the iterator
            s = Status::NotFound(Slice());
          }
          VerifyValue(cf, i, options, shared, from_db, s, true);
          if (from_db.length()) {
            PrintKeyValue(cf, i, from_db.data(), from_db.length());
          }
        }
      } else {
        // Use Get to verify this range
        for (long i = start; i < end; i++) {
          std::string from_db;
          std::string keystr = Key(i);
          Slice k = keystr;
          Status s = db_->Get(options, column_families_[cf], k, &from_db);
          if (from_db.length()) {
            PrintKeyValue(cf, i, from_db.data(), from_db.length());
          }
          VerifyValue(cf, i, options, shared, from_db, s, true);
        }
      }
    }
  }

  void VerificationAbort(std::string msg, int cf, long key) const {
    fprintf(stderr, "Verification failed for column family %d key %ld: %s\n",
            cf, key, msg.c_str());
    exit(1);
  }

  void VerifyValue(int cf, long key, const ReadOptions& opts,
                   const SharedState& shared, const std::string& value_from_db,
                   Status s, bool strict = false) const {
    // compare value_from_db with the value in the shared state
    char value[100];
    uint32_t value_base = shared.Get(cf, key);
    if (value_base == SharedState::SENTINEL && !strict) {
      return;
    }

    if (s.ok()) {
      if (value_base == SharedState::SENTINEL) {
        VerificationAbort("Unexpected value found", cf, key);
      }
      size_t sz = GenerateValue(value_base, value, sizeof(value));
      if (value_from_db.length() != sz) {
        VerificationAbort("Length of value read is not equal", cf, key);
      }
      if (memcmp(value_from_db.data(), value, sz) != 0) {
        VerificationAbort("Contents of value read don't match", cf, key);
      }
    } else {
      if (value_base != SharedState::SENTINEL) {
        VerificationAbort("Value not found", cf, key);
      }
    }
  }

  static void PrintKeyValue(int cf, uint32_t key, const char* value,
                            size_t sz) {
    if (!FLAGS_verbose) {
      return;
    }
    fprintf(stdout, "[CF %d] %u ==> (%u) ", cf, key, (unsigned int)sz);
    for (size_t i = 0; i < sz; i++) {
      fprintf(stdout, "%X", value[i]);
    }
    fprintf(stdout, "\n");
  }

  static size_t GenerateValue(uint32_t rand, char *v, size_t max_sz) {
    size_t value_sz = ((rand % 3) + 1) * FLAGS_value_size_mult;
    assert(value_sz <= max_sz && value_sz >= sizeof(uint32_t));
    *((uint32_t*)v) = rand;
    for (size_t i=sizeof(uint32_t); i < value_sz; i++) {
      v[i] = (char)(rand ^ i);
    }
    v[value_sz] = '\0';
    return value_sz; // the size of the value set.
  }

  void PrintEnv() const {
    fprintf(stdout, "RocksDB version     : %d.%d\n", kMajorVersion,
            kMinorVersion);
    fprintf(stdout, "Column families     : %d\n", FLAGS_column_families);
    if (!FLAGS_test_batches_snapshots) {
      fprintf(stdout, "Clear CFs one in    : %d\n",
              FLAGS_clear_column_family_one_in);
    }
    fprintf(stdout, "Number of threads   : %d\n", FLAGS_threads);
    fprintf(stdout,
            "Ops per thread      : %lu\n",
            (unsigned long)FLAGS_ops_per_thread);
    std::string ttl_state("unused");
    if (FLAGS_ttl > 0) {
      ttl_state = NumberToString(FLAGS_ttl);
    }
    fprintf(stdout, "Time to live(sec)   : %s\n", ttl_state.c_str());
    fprintf(stdout, "Read percentage     : %d%%\n", FLAGS_readpercent);
    fprintf(stdout, "Prefix percentage   : %d%%\n", FLAGS_prefixpercent);
    fprintf(stdout, "Write percentage    : %d%%\n", FLAGS_writepercent);
    fprintf(stdout, "Delete percentage   : %d%%\n", FLAGS_delpercent);
    fprintf(stdout, "Iterate percentage  : %d%%\n", FLAGS_iterpercent);
    fprintf(stdout, "Write-buffer-size   : %d\n", FLAGS_write_buffer_size);
    fprintf(stdout,
            "Iterations          : %lu\n",
            (unsigned long)FLAGS_num_iterations);
    fprintf(stdout,
            "Max key             : %lu\n",
            (unsigned long)FLAGS_max_key);
    fprintf(stdout, "Ratio #ops/#keys    : %f\n",
            (1.0 * FLAGS_ops_per_thread * FLAGS_threads)/FLAGS_max_key);
    fprintf(stdout, "Num times DB reopens: %d\n", FLAGS_reopen);
    fprintf(stdout, "Batches/snapshots   : %d\n",
            FLAGS_test_batches_snapshots);
    fprintf(stdout, "Purge redundant %%   : %d\n",
            FLAGS_purge_redundant_percent);
    fprintf(stdout, "Deletes use filter  : %d\n",
            FLAGS_filter_deletes);
    fprintf(stdout, "Num keys per lock   : %d\n",
            1 << FLAGS_log2_keys_per_lock);

    const char* compression = "";
    switch (FLAGS_compression_type_e) {
      case rocksdb::kNoCompression:
        compression = "none";
        break;
      case rocksdb::kSnappyCompression:
        compression = "snappy";
        break;
      case rocksdb::kZlibCompression:
        compression = "zlib";
        break;
      case rocksdb::kBZip2Compression:
        compression = "bzip2";
        break;
      case rocksdb::kLZ4Compression:
        compression = "lz4";
      case rocksdb::kLZ4HCCompression:
        compression = "lz4hc";
        break;
      }

    fprintf(stdout, "Compression         : %s\n", compression);

    const char* memtablerep = "";
    switch (FLAGS_rep_factory) {
      case kSkipList:
        memtablerep = "skip_list";
        break;
      case kHashSkipList:
        memtablerep = "prefix_hash";
        break;
      case kVectorRep:
        memtablerep = "vector";
        break;
    }

    fprintf(stdout, "Memtablerep         : %s\n", memtablerep);

    fprintf(stdout, "------------------------------------------------\n");
  }

  void Open() {
    assert(db_ == nullptr);
    options_.block_cache = cache_;
    options_.block_cache_compressed = compressed_cache_;
    options_.write_buffer_size = FLAGS_write_buffer_size;
    options_.max_write_buffer_number = FLAGS_max_write_buffer_number;
    options_.min_write_buffer_number_to_merge =
        FLAGS_min_write_buffer_number_to_merge;
    options_.max_background_compactions = FLAGS_max_background_compactions;
    options_.max_background_flushes = FLAGS_max_background_flushes;
    options_.compaction_style =
        static_cast<rocksdb::CompactionStyle>(FLAGS_compaction_style);
    options_.block_size = FLAGS_block_size;
    options_.filter_policy = filter_policy_;
    options_.prefix_extractor.reset(NewFixedPrefixTransform(FLAGS_prefix_size));
    options_.max_open_files = FLAGS_open_files;
    options_.statistics = dbstats;
    options_.env = FLAGS_env;
    options_.disableDataSync = FLAGS_disable_data_sync;
    options_.use_fsync = FLAGS_use_fsync;
    options_.allow_mmap_reads = FLAGS_mmap_read;
    rocksdb_kill_odds = FLAGS_kill_random_test;
    options_.target_file_size_base = FLAGS_target_file_size_base;
    options_.target_file_size_multiplier = FLAGS_target_file_size_multiplier;
    options_.max_bytes_for_level_base = FLAGS_max_bytes_for_level_base;
    options_.max_bytes_for_level_multiplier =
        FLAGS_max_bytes_for_level_multiplier;
    options_.level0_stop_writes_trigger = FLAGS_level0_stop_writes_trigger;
    options_.level0_slowdown_writes_trigger =
        FLAGS_level0_slowdown_writes_trigger;
    options_.level0_file_num_compaction_trigger =
        FLAGS_level0_file_num_compaction_trigger;
    options_.compression = FLAGS_compression_type_e;
    options_.create_if_missing = true;
    options_.disable_seek_compaction = FLAGS_disable_seek_compaction;
    options_.max_manifest_file_size = 10 * 1024;
    options_.filter_deletes = FLAGS_filter_deletes;
    if ((FLAGS_prefix_size == 0) == (FLAGS_rep_factory == kHashSkipList)) {
      fprintf(stderr,
            "prefix_size should be non-zero iff memtablerep == prefix_hash\n");
      exit(1);
    }
    switch (FLAGS_rep_factory) {
      case kHashSkipList:
        options_.memtable_factory.reset(NewHashSkipListRepFactory());
        break;
      case kSkipList:
        // no need to do anything
        break;
      case kVectorRep:
        options_.memtable_factory.reset(new VectorRepFactory());
        break;
    }
    static Random purge_percent(1000); // no benefit from non-determinism here
    if (static_cast<int32_t>(purge_percent.Uniform(100)) <
        FLAGS_purge_redundant_percent - 1) {
      options_.purge_redundant_kvs_while_flush = false;
    }

    if (FLAGS_use_merge) {
      options_.merge_operator = MergeOperators::CreatePutOperator();
    }

    // set universal style compaction configurations, if applicable
    if (FLAGS_universal_size_ratio != 0) {
      options_.compaction_options_universal.size_ratio =
          FLAGS_universal_size_ratio;
    }
    if (FLAGS_universal_min_merge_width != 0) {
      options_.compaction_options_universal.min_merge_width =
          FLAGS_universal_min_merge_width;
    }
    if (FLAGS_universal_max_merge_width != 0) {
      options_.compaction_options_universal.max_merge_width =
          FLAGS_universal_max_merge_width;
    }
    if (FLAGS_universal_max_size_amplification_percent != 0) {
      options_.compaction_options_universal.max_size_amplification_percent =
          FLAGS_universal_max_size_amplification_percent;
    }

    fprintf(stdout, "DB path: [%s]\n", FLAGS_db.c_str());

    Status s;
    if (FLAGS_ttl == -1) {
      std::vector<std::string> existing_column_families;
      s = DB::ListColumnFamilies(DBOptions(options_), FLAGS_db,
                                 &existing_column_families);  // ignore errors
      if (!s.ok()) {
        // DB doesn't exist
        assert(existing_column_families.empty());
        assert(column_family_names_.empty());
        column_family_names_.push_back(default_column_family_name);
      } else if (column_family_names_.empty()) {
        // this is the first call to the function Open()
        column_family_names_ = existing_column_families;
      } else {
        // this is a reopen. just assert that existing column_family_names are
        // equivalent to what we remember
        auto sorted_cfn = column_family_names_;
        sort(sorted_cfn.begin(), sorted_cfn.end());
        sort(existing_column_families.begin(), existing_column_families.end());
        if (sorted_cfn != existing_column_families) {
          fprintf(stderr,
                  "Expected column families differ from the existing:\n");
          printf("Expected: {");
          for (auto cf : sorted_cfn) {
            printf("%s ", cf.c_str());
          }
          printf("}\n");
          printf("Existing: {");
          for (auto cf : existing_column_families) {
            printf("%s ", cf.c_str());
          }
          printf("}\n");
        }
        assert(sorted_cfn == existing_column_families);
      }
      std::vector<ColumnFamilyDescriptor> cf_descriptors;
      for (auto name : column_family_names_) {
        if (name != default_column_family_name) {
          new_column_family_name_ =
              std::max(new_column_family_name_.load(), std::stoi(name) + 1);
        }
        cf_descriptors.emplace_back(name, ColumnFamilyOptions(options_));
      }
      s = DB::Open(DBOptions(options_), FLAGS_db, cf_descriptors,
                   &column_families_, &db_);
      if (s.ok()) {
        while (s.ok() &&
               column_families_.size() < (size_t)FLAGS_column_families) {
          ColumnFamilyHandle* cf = nullptr;
          std::string name = std::to_string(new_column_family_name_.load());
          new_column_family_name_++;
          s = db_->CreateColumnFamily(ColumnFamilyOptions(options_), name, &cf);
          column_families_.push_back(cf);
          column_family_names_.push_back(name);
        }
      }
      assert(!s.ok() || column_families_.size() ==
                            static_cast<size_t>(FLAGS_column_families));
    } else {
      StackableDB* sdb;
      s = UtilityDB::OpenTtlDB(options_, FLAGS_db, &sdb, FLAGS_ttl);
      db_ = sdb;
    }
    if (!s.ok()) {
      fprintf(stderr, "open error: %s\n", s.ToString().c_str());
      exit(1);
    }
  }

  void Reopen() {
    for (auto cf : column_families_) {
      delete cf;
    }
    column_families_.clear();
    delete db_;
    db_ = nullptr;

    num_times_reopened_++;
    double now = FLAGS_env->NowMicros();
    fprintf(stdout, "%s Reopening database for the %dth time\n",
            FLAGS_env->TimeToString((uint64_t) now/1000000).c_str(),
            num_times_reopened_);
    Open();
  }

  void PrintStatistics() {
    if (dbstats) {
      fprintf(stdout, "STATISTICS:\n%s\n", dbstats->ToString().c_str());
    }
  }

 private:
  shared_ptr<Cache> cache_;
  shared_ptr<Cache> compressed_cache_;
  const FilterPolicy* filter_policy_;
  DB* db_;
  Options options_;
  std::vector<ColumnFamilyHandle*> column_families_;
  std::vector<std::string> column_family_names_;
  std::atomic<int> new_column_family_name_;
  int num_times_reopened_;
};

}  // namespace rocksdb

int main(int argc, char** argv) {
  google::SetUsageMessage(std::string("\nUSAGE:\n") + std::string(argv[0]) +
                          " [OPTIONS]...");
  google::ParseCommandLineFlags(&argc, &argv, true);

  if (FLAGS_statistics) {
    dbstats = rocksdb::CreateDBStatistics();
  }
  FLAGS_compression_type_e =
    StringToCompressionType(FLAGS_compression_type.c_str());
  if (!FLAGS_hdfs.empty()) {
    FLAGS_env  = new rocksdb::HdfsEnv(FLAGS_hdfs);
  }
  FLAGS_rep_factory = StringToRepFactory(FLAGS_memtablerep.c_str());

  // The number of background threads should be at least as much the
  // max number of concurrent compactions.
  FLAGS_env->SetBackgroundThreads(FLAGS_max_background_compactions);

  if (FLAGS_prefixpercent > 0 && FLAGS_prefix_size <= 0) {
    fprintf(stderr,
            "Error: prefixpercent is non-zero while prefix_size is "
            "not positive!\n");
    exit(1);
  }
  if (FLAGS_test_batches_snapshots && FLAGS_prefix_size <= 0) {
    fprintf(stderr,
            "Error: please specify prefix_size for "
            "test_batches_snapshots test!\n");
    exit(1);
  }
  if ((FLAGS_readpercent + FLAGS_prefixpercent +
       FLAGS_writepercent + FLAGS_delpercent + FLAGS_iterpercent) != 100) {
      fprintf(stderr,
              "Error: Read+Prefix+Write+Delete+Iterate percents != 100!\n");
      exit(1);
  }
  if (FLAGS_disable_wal == 1 && FLAGS_reopen > 0) {
      fprintf(stderr, "Error: Db cannot reopen safely with disable_wal set!\n");
      exit(1);
  }
  if ((unsigned)FLAGS_reopen >= FLAGS_ops_per_thread) {
      fprintf(stderr,
              "Error: #DB-reopens should be < ops_per_thread\n"
              "Provided reopens = %d and ops_per_thread = %lu\n",
              FLAGS_reopen,
              (unsigned long)FLAGS_ops_per_thread);
      exit(1);
  }

  // Choose a location for the test database if none given with --db=<path>
  if (FLAGS_db.empty()) {
      std::string default_db_path;
      rocksdb::Env::Default()->GetTestDirectory(&default_db_path);
      default_db_path += "/dbstress";
      FLAGS_db = default_db_path;
  }

  rocksdb::StressTest stress;
  stress.Run();
  return 0;
}<|MERGE_RESOLUTION|>--- conflicted
+++ resolved
@@ -344,15 +344,9 @@
   }
   return true;
 }
-<<<<<<< HEAD
-DEFINE_int32(prefix_size, 0, "Control the prefix size for HashSkipListRep");
-static const bool FLAGS_prefix_size_dummy __attribute__((unused)) =
-    google::RegisterFlagValidator(&FLAGS_prefix_size, &ValidatePrefixSize);
-=======
 DEFINE_int32(prefix_size, 7, "Control the prefix size for HashSkipListRep");
 static const bool FLAGS_prefix_size_dummy =
   google::RegisterFlagValidator(&FLAGS_prefix_size, &ValidatePrefixSize);
->>>>>>> 45ad75db
 
 DEFINE_bool(use_merge, false, "On true, replaces all writes with a Merge "
             "that behaves like a Put");
@@ -963,15 +957,9 @@
   // each series should be the same length, and it is verified for each
   // index i that all the i'th values are of the form "0"+V, "1"+V,..."9"+V.
   // ASSUMES that MultiPut was used to put (K, V)
-<<<<<<< HEAD
   Status MultiPrefixScan(ThreadState* thread, const ReadOptions& readoptions,
                          ColumnFamilyHandle* column_family,
-                         const Slice& prefix) {
-=======
-  Status MultiPrefixScan(ThreadState* thread,
-                         const ReadOptions& readoptions,
                          const Slice& key) {
->>>>>>> 45ad75db
     std::string prefixes[10] = {"0", "1", "2", "3", "4",
                                 "5", "6", "7", "8", "9"};
     Slice prefix_slices[10];
@@ -1048,12 +1036,8 @@
     const Snapshot* snapshot = db_->GetSnapshot();
     ReadOptions readoptionscopy = readoptions;
     readoptionscopy.snapshot = snapshot;
-<<<<<<< HEAD
+    readoptionscopy.prefix_seek = FLAGS_prefix_size > 0;
     unique_ptr<Iterator> iter(db_->NewIterator(readoptionscopy, column_family));
-=======
-    readoptionscopy.prefix_seek = FLAGS_prefix_size > 0;
-    unique_ptr<Iterator> iter(db_->NewIterator(readoptionscopy));
->>>>>>> 45ad75db
 
     iter->Seek(key);
     for (uint64_t i = 0; i < FLAGS_num_iterations && iter->Valid(); i++) {
@@ -1174,13 +1158,8 @@
         if (!FLAGS_test_batches_snapshots) {
           Slice prefix = Slice(key.data(), FLAGS_prefix_size);
           read_opts.prefix = &prefix;
-<<<<<<< HEAD
           Iterator* iter = db_->NewIterator(read_opts, column_family);
-          int count = 0;
-=======
-          Iterator* iter = db_->NewIterator(read_opts);
           int64_t count = 0;
->>>>>>> 45ad75db
           for (iter->SeekToFirst(); iter->Valid(); iter->Next()) {
             assert(iter->key().starts_with(prefix));
             ++count;
@@ -1194,11 +1173,7 @@
           }
           delete iter;
         } else {
-<<<<<<< HEAD
-          MultiPrefixScan(thread, read_opts, column_family, prefix);
-=======
-          MultiPrefixScan(thread, read_opts, key);
->>>>>>> 45ad75db
+          MultiPrefixScan(thread, read_opts, column_family, key);
         }
         read_opts.prefix = nullptr;
       } else if (prefixBound <= prob_op && prob_op < writeBound) {
