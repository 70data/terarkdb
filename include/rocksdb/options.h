// Copyright (c) 2011-present, Facebook, Inc.  All rights reserved.
//  This source code is licensed under both the GPLv2 (found in the
//  COPYING file in the root directory) and Apache 2.0 License
//  (found in the LICENSE.Apache file in the root directory).
// Copyright (c) 2011 The LevelDB Authors. All rights reserved.
// Use of this source code is governed by a BSD-style license that can be
// found in the LICENSE file. See the AUTHORS file for names of contributors.

#pragma once

#include <stddef.h>
#include <stdint.h>
#include <string>
#include <memory>
#include <vector>
#include <limits>
#include <unordered_map>

#include "rocksdb/advanced_options.h"
#include "rocksdb/comparator.h"
#include "rocksdb/env.h"
#include "rocksdb/listener.h"
#include "rocksdb/universal_compaction.h"
#include "rocksdb/version.h"
#include "rocksdb/write_buffer_manager.h"

#ifdef max
#undef max
#endif

namespace rocksdb {

class Cache;
class CompactionFilter;
class CompactionFilterFactory;
class Comparator;
class Env;
enum InfoLogLevel : unsigned char;
class SstFileManager;
class FilterPolicy;
class Logger;
class MergeOperator;
class Snapshot;
class MemTableRepFactory;
class RateLimiter;
class Slice;
class Statistics;
class InternalKeyComparator;
class WalFilter;

// DB contents are stored in a set of blocks, each of which holds a
// sequence of key,value pairs.  Each block may be compressed before
// being stored in a file.  The following enum describes which
// compression method (if any) is used to compress a block.
enum CompressionType : unsigned char {
  // NOTE: do not change the values of existing entries, as these are
  // part of the persistent format on disk.
  kNoCompression = 0x0,
  kSnappyCompression = 0x1,
  kZlibCompression = 0x2,
  kBZip2Compression = 0x3,
  kLZ4Compression = 0x4,
  kLZ4HCCompression = 0x5,
  kXpressCompression = 0x6,
  kZSTD = 0x7,

  // Only use kZSTDNotFinalCompression if you have to use ZSTD lib older than
  // 0.8.0 or consider a possibility of downgrading the service or copying
  // the database files to another service running with an older version of
  // RocksDB that doesn't have kZSTD. Otherwise, you should use kZSTD. We will
  // eventually remove the option from the public API.
  kZSTDNotFinalCompression = 0x40,

  // kDisableCompressionOption is used to disable some compression options.
  kDisableCompressionOption = 0xff,
};

// Sst purpose
enum SstPurpose {
  kEssenceSst,  // Essence sst is actual data storage sst
  kLinkSst,     // Link sst is composite sst
  kMapSst,      // Map sst is composite sst
};

struct Options;
struct DbPath;

struct ColumnFamilyOptions : public AdvancedColumnFamilyOptions {
  // The function recovers options to a previous version. Only 4.6 or later
  // versions are supported.
  ColumnFamilyOptions* OldDefaults(int rocksdb_major_version = 4,
                                   int rocksdb_minor_version = 6);

  // Some functions that make it easier to optimize RocksDB
  // Use this if your DB is very small (like under 1GB) and you don't want to
  // spend lots of memory for memtables.
  ColumnFamilyOptions* OptimizeForSmallDb();

  // Use this if you don't need to keep the data sorted, i.e. you'll never use
  // an iterator, only Put() and Get() API calls
  //
  // Not supported in ROCKSDB_LITE
  ColumnFamilyOptions* OptimizeForPointLookup(
      uint64_t block_cache_size_mb);

  // Default values for some parameters in ColumnFamilyOptions are not
  // optimized for heavy workloads and big datasets, which means you might
  // observe write stalls under some conditions. As a starting point for tuning
  // RocksDB options, use the following two functions:
  // * OptimizeLevelStyleCompaction -- optimizes level style compaction
  // * OptimizeUniversalStyleCompaction -- optimizes universal style compaction
  // Universal style compaction is focused on reducing Write Amplification
  // Factor for big data sets, but increases Space Amplification. You can learn
  // more about the different styles here:
  // https://github.com/facebook/rocksdb/wiki/Rocksdb-Architecture-Guide
  // Make sure to also call IncreaseParallelism(), which will provide the
  // biggest performance gains.
  // Note: we might use more memory than memtable_memory_budget during high
  // write rate period
  //
  // OptimizeUniversalStyleCompaction is not supported in ROCKSDB_LITE
  ColumnFamilyOptions* OptimizeLevelStyleCompaction(
      uint64_t memtable_memory_budget = 512 * 1024 * 1024);
  ColumnFamilyOptions* OptimizeUniversalStyleCompaction(
      uint64_t memtable_memory_budget = 512 * 1024 * 1024);

  // -------------------
  // Parameters that affect behavior

  // Comparator used to define the order of keys in the table.
  // Default: a comparator that uses lexicographic byte-wise ordering
  //
  // REQUIRES: The client must ensure that the comparator supplied
  // here has the same name and orders keys *exactly* the same as the
  // comparator provided to previous open calls on the same DB.
  const Comparator* comparator = BytewiseComparator();

  // REQUIRES: The client must provide a merge operator if Merge operation
  // needs to be accessed. Calling Merge on a DB without a merge operator
  // would result in Status::NotSupported. The client must ensure that the
  // merge operator supplied here has the same name and *exactly* the same
  // semantics as the merge operator provided to previous open calls on
  // the same DB. The only exception is reserved for upgrade, where a DB
  // previously without a merge operator is introduced to Merge operation
  // for the first time. It's necessary to specify a merge operator when
  // opening the DB in this case.
  // Default: nullptr
  std::shared_ptr<MergeOperator> merge_operator = nullptr;

  // A single CompactionFilter instance to call into during compaction.
  // Allows an application to modify/delete a key-value during background
  // compaction.
  //
  // If the client requires a new compaction filter to be used for different
  // compaction runs, it can specify compaction_filter_factory instead of this
  // option.  The client should specify only one of the two.
  // compaction_filter takes precedence over compaction_filter_factory if
  // client specifies both.
  //
  // If multithreaded compaction is being used, the supplied CompactionFilter
  // instance may be used from different threads concurrently and so should be
  // thread-safe.
  //
  // Default: nullptr
  const CompactionFilter* compaction_filter = nullptr;

  // This is a factory that provides compaction filter objects which allow
  // an application to modify/delete a key-value during background compaction.
  //
  // A new filter will be created on each compaction run.  If multithreaded
  // compaction is being used, each created CompactionFilter will only be used
  // from a single thread and so does not need to be thread-safe.
  //
  // Default: nullptr
  std::shared_ptr<CompactionFilterFactory> compaction_filter_factory = nullptr;

  // -------------------
  // Parameters that affect performance

  // Amount of data to build up in memory (backed by an unsorted log
  // on disk) before converting to a sorted on-disk file.
  //
  // Larger values increase performance, especially during bulk loads.
  // Up to max_write_buffer_number write buffers may be held in memory
  // at the same time,
  // so you may wish to adjust this parameter to control memory usage.
  // Also, a larger write buffer will result in a longer recovery time
  // the next time the database is opened.
  //
  // Note that write_buffer_size is enforced per column family.
  // See db_write_buffer_size for sharing memory across column families.
  //
  // Default: 64MB
  //
  // Dynamically changeable through SetOptions() API
  size_t write_buffer_size = 64 << 20;

  // Compress blocks using the specified compression algorithm.
  //
  // Default: kSnappyCompression, if it's supported. If snappy is not linked
  // with the library, the default is kNoCompression.
  //
  // Typical speeds of kSnappyCompression on an Intel(R) Core(TM)2 2.4GHz:
  //    ~200-500MB/s compression
  //    ~400-800MB/s decompression
  //
  // Note that these speeds are significantly faster than most
  // persistent storage speeds, and therefore it is typically never
  // worth switching to kNoCompression.  Even if the input data is
  // incompressible, the kSnappyCompression implementation will
  // efficiently detect that and will switch to uncompressed mode.
  //
  // If you do not set `compression_opts.level`, or set it to
  // `CompressionOptions::kDefaultCompressionLevel`, we will attempt to pick the
  // default corresponding to `compression` as follows:
  //
  // - kZSTD: 3
  // - kZlibCompression: Z_DEFAULT_COMPRESSION (currently -1)
  // - kLZ4HCCompression: 0
  // - For all others, we do not specify a compression level
  //
  // Dynamically changeable through SetOptions() API
  CompressionType compression;

  // Compression algorithm that will be used for the bottommost level that
  // contain files.
  //
  // Default: kDisableCompressionOption (Disabled)
  CompressionType bottommost_compression = kDisableCompressionOption;

  // different options for compression algorithms used by bottommost_compression
  // if it is enabled. To enable it, please see the definition of
  // CompressionOptions.
  CompressionOptions bottommost_compression_opts;

  // different options for compression algorithms
  CompressionOptions compression_opts;

  // Number of files to trigger level-0 compaction. A value <0 means that
  // level-0 compaction will not be triggered by number of files at all.
  //
  // Default: 4
  //
  // Dynamically changeable through SetOptions() API
  int level0_file_num_compaction_trigger = 4;

  // If non-nullptr, use the specified function to determine the
  // prefixes for keys.  These prefixes will be placed in the filter.
  // Depending on the workload, this can reduce the number of read-IOP
  // cost for scans when a prefix is passed via ReadOptions to
  // db.NewIterator().  For prefix filtering to work properly,
  // "prefix_extractor" and "comparator" must be such that the following
  // properties hold:
  //
  // 1) key.starts_with(prefix(key))
  // 2) Compare(prefix(key), key) <= 0.
  // 3) If Compare(k1, k2) <= 0, then Compare(prefix(k1), prefix(k2)) <= 0
  // 4) prefix(prefix(key)) == prefix(key)
  //
  // Default: nullptr
  std::shared_ptr<const SliceTransform> prefix_extractor = nullptr;

  // Control maximum total data size for a level.
  // max_bytes_for_level_base is the max total for level-1.
  // Maximum number of bytes for level L can be calculated as
  // (max_bytes_for_level_base) * (max_bytes_for_level_multiplier ^ (L-1))
  // For example, if max_bytes_for_level_base is 200MB, and if
  // max_bytes_for_level_multiplier is 10, total data size for level-1
  // will be 200MB, total file size for level-2 will be 2GB,
  // and total file size for level-3 will be 20GB.
  //
  // Default: 256MB.
  //
  // Dynamically changeable through SetOptions() API
  uint64_t max_bytes_for_level_base = 256 * 1048576;

  // Disable automatic compactions. Manual compactions can still
  // be issued on this column family
  //
  // Dynamically changeable through SetOptions() API
  bool disable_auto_compactions = false;

  // Enable map or link compaction
  bool enable_lazy_compaction = false;

  // This is a factory that provides TableFactory objects.
  // Default: a block-based table factory that provides a default
  // implementation of TableBuilder and TableReader with default
  // BlockBasedTableOptions.
  std::shared_ptr<TableFactory> table_factory;

  // A list of paths where SST files for this column family
  // can be put into, with its target size. Similar to db_paths,
  // newer data is placed into paths specified earlier in the
  // vector while older data gradually moves to paths specified
  // later in the vector.
  // Note that, if a path is supplied to multiple column
  // families, it would have files and total size from all
  // the column families combined. User should provision for the
  // total size(from all the column families) in such cases.
  //
  // If left empty, db_paths will be used.
  // Default: empty
  std::vector<DbPath> cf_paths;

  // Create ColumnFamilyOptions with default values for all fields
  ColumnFamilyOptions();
  // Create ColumnFamilyOptions from Options
  explicit ColumnFamilyOptions(const Options& options);

  void Dump(Logger* log) const;
};

enum class WALRecoveryMode : char {
  // Original levelDB recovery
  // We tolerate incomplete record in trailing data on all logs
  // Use case : This is legacy behavior
  kTolerateCorruptedTailRecords = 0x00,
  // Recover from clean shutdown
  // We don't expect to find any corruption in the WAL
  // Use case : This is ideal for unit tests and rare applications that
  // can require high consistency guarantee
  kAbsoluteConsistency = 0x01,
  // Recover to point-in-time consistency (default)
  // We stop the WAL playback on discovering WAL inconsistency
  // Use case : Ideal for systems that have disk controller cache like
  // hard disk, SSD without super capacitor that store related data
  kPointInTimeRecovery = 0x02,
  // Recovery after a disaster
  // We ignore any corruption in the WAL and try to salvage as much data as
  // possible
  // Use case : Ideal for last ditch effort to recover data or systems that
  // operate with low grade unrelated data
  kSkipAnyCorruptedRecords = 0x03,
};

struct DbPath {
  std::string path;
  uint64_t target_size;  // Target size of total files under the path, in byte.

  DbPath() : target_size(0) {}
  DbPath(const std::string& p, uint64_t t) : path(p), target_size(t) {}
};


struct DBOptions {
  // The function recovers options to the option as in version 4.6.
  DBOptions* OldDefaults(int rocksdb_major_version = 4,
                         int rocksdb_minor_version = 6);

  // Some functions that make it easier to optimize RocksDB

  // Use this if your DB is very small (like under 1GB) and you don't want to
  // spend lots of memory for memtables.
  DBOptions* OptimizeForSmallDb();

#ifndef ROCKSDB_LITE
  // By default, RocksDB uses only one background thread for flush and
  // compaction. Calling this function will set it up such that total of
  // `total_threads` is used. Good value for `total_threads` is the number of
  // cores. You almost definitely want to call this function if your system is
  // bottlenecked by RocksDB.
  DBOptions* IncreaseParallelism(int total_threads = 16);
#endif  // ROCKSDB_LITE

  // If true, the database will be created if it is missing.
  // Default: false
  bool create_if_missing = false;

  // If true, missing column families will be automatically created.
  // Default: false
  bool create_missing_column_families = false;

  // If true, an error is raised if the database already exists.
  // Default: false
  bool error_if_exists = false;

  // If true, RocksDB will aggressively check consistency of the data.
  // Also, if any of the  writes to the database fails (Put, Delete, Merge,
  // Write), the database will switch to read-only mode and fail all other
  // Write operations.
  // In most cases you want this to be set to true.
  // Default: true
  bool paranoid_checks = true;

  // Use the specified object to interact with the environment,
  // e.g. to read/write files, schedule background work, etc.
  // Default: Env::Default()
  Env* env = Env::Default();

  // Use to control write rate of flush and compaction. Flush has higher
  // priority than compaction. Rate limiting is disabled if nullptr.
  // If rate limiter is enabled, bytes_per_sync is set to 1MB by default.
  // Default: nullptr
  std::shared_ptr<RateLimiter> rate_limiter = nullptr;

  // Use to track SST files and control their file deletion rate.
  //
  // Features:
  //  - Throttle the deletion rate of the SST files.
  //  - Keep track the total size of all SST files.
  //  - Set a maximum allowed space limit for SST files that when reached
  //    the DB wont do any further flushes or compactions and will set the
  //    background error.
  //  - Can be shared between multiple dbs.
  // Limitations:
  //  - Only track and throttle deletes of SST files in
  //    first db_path (db_name if db_paths is empty).
  //
  // Default: nullptr
  std::shared_ptr<SstFileManager> sst_file_manager = nullptr;

  // Any internal progress/error information generated by the db will
  // be written to info_log if it is non-nullptr, or to a file stored
  // in the same directory as the DB contents if info_log is nullptr.
  // Default: nullptr
  std::shared_ptr<Logger> info_log = nullptr;

#ifdef NDEBUG
      InfoLogLevel info_log_level = INFO_LEVEL;
#else
      InfoLogLevel info_log_level = DEBUG_LEVEL;
#endif  // NDEBUG

  // Number of open files that can be used by the DB.  You may need to
  // increase this if your database has a large working set. Value -1 means
  // files opened are always kept open. You can estimate number of files based
  // on target_file_size_base and target_file_size_multiplier for level-based
  // compaction. For universal-style compaction, you can usually set it to -1.
  //
  // Default: -1
  //
  // Dynamically changeable through SetDBOptions() API.
  int max_open_files = -1;

  // If max_open_files is -1, DB will open all files on DB::Open(). You can
  // use this option to increase the number of threads used to open the files.
  // Default: 16
  int max_file_opening_threads = 16;

  // Once write-ahead logs exceed this size, we will start forcing the flush of
  // column families whose memtables are backed by the oldest live WAL file
  // (i.e. the ones that are causing all the space amplification). If set to 0
  // (default), we will dynamically choose the WAL size limit to be
  // [sum of all write_buffer_size * max_write_buffer_number] * 4
  // This option takes effect only when there are more than one column family as
  // otherwise the wal size is dictated by the write_buffer_size.
  //
  // Default: 0
  //
  // Dynamically changeable through SetDBOptions() API.
  uint64_t max_total_wal_size = 0;

  // If non-null, then we should collect metrics about database operations
  std::shared_ptr<Statistics> statistics = nullptr;

  // By default, writes to stable storage use fdatasync (on platforms
  // where this function is available). If this option is true,
  // fsync is used instead.
  //
  // fsync and fdatasync are equally safe for our purposes and fdatasync is
  // faster, so it is rarely necessary to set this option. It is provided
  // as a workaround for kernel/filesystem bugs, such as one that affected
  // fdatasync with ext4 in kernel versions prior to 3.7.
  bool use_fsync = false;

  // A list of paths where SST files can be put into, with its target size.
  // Newer data is placed into paths specified earlier in the vector while
  // older data gradually moves to paths specified later in the vector.
  //
  // For example, you have a flash device with 10GB allocated for the DB,
  // as well as a hard drive of 2TB, you should config it to be:
  //   [{"/flash_path", 10GB}, {"/hard_drive", 2TB}]
  //
  // The system will try to guarantee data under each path is close to but
  // not larger than the target size. But current and future file sizes used
  // by determining where to place a file are based on best-effort estimation,
  // which means there is a chance that the actual size under the directory
  // is slightly more than target size under some workloads. User should give
  // some buffer room for those cases.
  //
  // If none of the paths has sufficient room to place a file, the file will
  // be placed to the last path anyway, despite to the target size.
  //
  // Placing newer data to earlier paths is also best-efforts. User should
  // expect user files to be placed in higher levels in some extreme cases.
  //
  // If left empty, only one path will be used, which is db_name passed when
  // opening the DB.
  // Default: empty
  std::vector<DbPath> db_paths;

  // This specifies the info LOG dir.
  // If it is empty, the log files will be in the same dir as data.
  // If it is non empty, the log files will be in the specified dir,
  // and the db data dir's absolute path will be used as the log file
  // name's prefix.
  std::string db_log_dir = "";

  // This specifies the absolute dir path for write-ahead logs (WAL).
  // If it is empty, the log files will be in the same dir as data,
  //   dbname is used as the data dir by default
  // If it is non empty, the log files will be in kept the specified dir.
  // When destroying the db,
  //   all log files in wal_dir and the dir itself is deleted
  std::string wal_dir = "";

  // The periodicity when obsolete files get deleted. The default
  // value is 6 hours. The files that get out of scope by compaction
  // process will still get automatically delete on every compaction,
  // regardless of this setting
  //
  // Default: 6 hours
  //
  // Dynamically changeable through SetDBOptions() API.
  uint64_t delete_obsolete_files_period_micros = 6ULL * 60 * 60 * 1000000;

  // Maximum number of concurrent background jobs (compactions and flushes).
  //
  // Default: 2
  //
  // Dynamically changeable through SetDBOptions() API.
  int max_background_jobs = 2;

  // NOT SUPPORTED ANYMORE: RocksDB automatically decides this based on the
  // value of max_background_jobs. This option is ignored.
  //
  // Dynamically changeable through SetDBOptions() API.
  int base_background_compactions = -1;

  // NOT SUPPORTED ANYMORE: RocksDB automatically decides this based on the
  // value of max_background_jobs. For backwards compatibility we will set
  // `max_background_jobs = max_background_compactions + max_background_flushes`
  // in the case where user sets at least one of `max_background_compactions` or
  // `max_background_flushes` (we replace -1 by 1 in case one option is unset).
  //
  // Maximum number of concurrent background compaction jobs, submitted to
  // the default LOW priority thread pool.
  //
  // If you're increasing this, also consider increasing number of threads in
  // LOW priority thread pool. For more information, see
  // Env::SetBackgroundThreads
  //
  // Default: -1
  //
  // Dynamically changeable through SetDBOptions() API.
  int max_background_compactions = -1;

  // This value represents the maximum number of threads that will
  // concurrently perform a compaction job by breaking it into multiple,
  // smaller ones that are run simultaneously.
  // Default: 1 (i.e. no subcompactions)
  uint32_t max_subcompactions = 1;

  // NOT SUPPORTED ANYMORE: RocksDB automatically decides this based on the
  // value of max_background_jobs. For backwards compatibility we will set
  // `max_background_jobs = max_background_compactions + max_background_flushes`
  // in the case where user sets at least one of `max_background_compactions` or
  // `max_background_flushes`.
  //
  // Maximum number of concurrent background memtable flush jobs, submitted by
  // default to the HIGH priority thread pool. If the HIGH priority thread pool
  // is configured to have zero threads, flush jobs will share the LOW priority
  // thread pool with compaction jobs.
  //
  // It is important to use both thread pools when the same Env is shared by
  // multiple db instances. Without a separate pool, long running compaction
  // jobs could potentially block memtable flush jobs of other db instances,
  // leading to unnecessary Put stalls.
  //
  // If you're increasing this, also consider increasing number of threads in
  // HIGH priority thread pool. For more information, see
  // Env::SetBackgroundThreads
  // Default: -1
  int max_background_flushes = -1;

  // Specify the maximal size of the info log file. If the log file
  // is larger than `max_log_file_size`, a new info log file will
  // be created.
  // If max_log_file_size == 0, all logs will be written to one
  // log file.
  size_t max_log_file_size = 0;

  // Time for the info log file to roll (in seconds).
  // If specified with non-zero value, log file will be rolled
  // if it has been active longer than `log_file_time_to_roll`.
  // Default: 0 (disabled)
  // Not supported in ROCKSDB_LITE mode!
  size_t log_file_time_to_roll = 0;

  // Maximal info log files to be kept.
  // Default: 1000
  size_t keep_log_file_num = 1000;

  // Recycle log files.
  // If non-zero, we will reuse previously written log files for new
  // logs, overwriting the old data.  The value indicates how many
  // such files we will keep around at any point in time for later
  // use.  This is more efficient because the blocks are already
  // allocated and fdatasync does not need to update the inode after
  // each write.
  // Default: 0
  size_t recycle_log_file_num = 0;

  // manifest file is rolled over on reaching this limit.
  // The older manifest file be deleted.
  // The default value is 1GB so that the manifest file can grow, but not
  // reach the limit of storage capacity.
  uint64_t max_manifest_file_size = 1024 * 1024 * 1024;

  // Number of shards used for table cache.
  int table_cache_numshardbits = 6;

  // NOT SUPPORTED ANYMORE
  // int table_cache_remove_scan_count_limit;

  // The following two fields affect how archived logs will be deleted.
  // 1. If both set to 0, logs will be deleted asap and will not get into
  //    the archive.
  // 2. If WAL_ttl_seconds is 0 and WAL_size_limit_MB is not 0,
  //    WAL files will be checked every 10 min and if total size is greater
  //    then WAL_size_limit_MB, they will be deleted starting with the
  //    earliest until size_limit is met. All empty files will be deleted.
  // 3. If WAL_ttl_seconds is not 0 and WAL_size_limit_MB is 0, then
  //    WAL files will be checked every WAL_ttl_seconds / 2 and those that
  //    are older than WAL_ttl_seconds will be deleted.
  // 4. If both are not 0, WAL files will be checked every 10 min and both
  //    checks will be performed with ttl being first.
  uint64_t WAL_ttl_seconds = 0;
  uint64_t WAL_size_limit_MB = 0;

  // Number of bytes to preallocate (via fallocate) the manifest
  // files.  Default is 4mb, which is reasonable to reduce random IO
  // as well as prevent overallocation for mounts that preallocate
  // large amounts of data (such as xfs's allocsize option).
  size_t manifest_preallocation_size = 4 * 1024 * 1024;

  // Allow the OS to mmap file for reading sst tables. Default: false
  bool allow_mmap_reads = false;

  // Allow the OS to mmap file for writing.
  // DB::SyncWAL() only works if this is set to false.
  // Default: false
  bool allow_mmap_writes = false;

  // Enable direct I/O mode for read/write
  // they may or may not improve performance depending on the use case
  //
  // Files will be opened in "direct I/O" mode
  // which means that data r/w from the disk will not be cached or
  // buffered. The hardware buffer of the devices may however still
  // be used. Memory mapped files are not impacted by these parameters.

  // Use O_DIRECT for user and compaction reads.
  // When true, we also force new_table_reader_for_compaction_inputs to true.
  // Default: false
  // Not supported in ROCKSDB_LITE mode!
  bool use_direct_reads = false;

  // Use O_DIRECT for writes in background flush and compactions.
  // Default: false
  // Not supported in ROCKSDB_LITE mode!
  bool use_direct_io_for_flush_and_compaction = false;

  // If false, fallocate() calls are bypassed
  bool allow_fallocate = true;

  // Disable child process inherit open files. Default: true
  bool is_fd_close_on_exec = true;

  // NOT SUPPORTED ANYMORE -- this options is no longer used
  bool skip_log_error_on_recovery = false;

  // if not zero, dump rocksdb.stats to LOG every stats_dump_period_sec
  //
  // Default: 600 (10 min)
  //
  // Dynamically changeable through SetDBOptions() API.
  unsigned int stats_dump_period_sec = 600;

  // If set true, will hint the underlying file system that the file
  // access pattern is random, when a sst file is opened.
  // Default: true
  bool advise_random_on_open = true;

  bool allow_mmap_populate = false;

  // Amount of data to build up in memtables across all column
  // families before writing to disk.
  //
  // This is distinct from write_buffer_size, which enforces a limit
  // for a single memtable.
  //
  // This feature is disabled by default. Specify a non-zero value
  // to enable it.
  //
  // Default: 0 (disabled)
  size_t db_write_buffer_size = 0;

  // The memory usage of memtable will report to this object. The same object
  // can be passed into multiple DBs and it will track the sum of size of all
  // the DBs. If the total size of all live memtables of all the DBs exceeds
  // a limit, a flush will be triggered in the next DB to which the next write
  // is issued.
  //
  // If the object is only passed to on DB, the behavior is the same as
  // db_write_buffer_size. When write_buffer_manager is set, the value set will
  // override db_write_buffer_size.
  //
  // This feature is disabled by default. Specify a non-zero value
  // to enable it.
  //
  // Default: null
  std::shared_ptr<WriteBufferManager> write_buffer_manager = nullptr;

  // Specify the file access pattern once a compaction is started.
  // It will be applied to all input files of a compaction.
  // Default: NORMAL
  enum AccessHint {
      NONE,
      NORMAL,
      SEQUENTIAL,
      WILLNEED
  };
  AccessHint access_hint_on_compaction_start = NORMAL;

  // If true, always create a new file descriptor and new table reader
  // for compaction inputs. Turn this parameter on may introduce extra
  // memory usage in the table reader, if it allocates extra memory
  // for indexes. This will allow file descriptor prefetch options
  // to be set for compaction input files and not to impact file
  // descriptors for the same file used by user queries.
  // Suggest to enable BlockBasedTableOptions.cache_index_and_filter_blocks
  // for this mode if using block-based table.
  //
  // Default: false
  bool new_table_reader_for_compaction_inputs = false;

  // If non-zero, we perform bigger reads when doing compaction. If you're
  // running RocksDB on spinning disks, you should set this to at least 2MB.
  // That way RocksDB's compaction is doing sequential instead of random reads.
  //
  // When non-zero, we also force new_table_reader_for_compaction_inputs to
  // true.
  //
  // Default: 0
  //
  // Dynamically changeable through SetDBOptions() API.
  size_t compaction_readahead_size = 0;

  // This is a maximum buffer size that is used by WinMmapReadableFile in
  // unbuffered disk I/O mode. We need to maintain an aligned buffer for
  // reads. We allow the buffer to grow until the specified value and then
  // for bigger requests allocate one shot buffers. In unbuffered mode we
  // always bypass read-ahead buffer at ReadaheadRandomAccessFile
  // When read-ahead is required we then make use of compaction_readahead_size
  // value and always try to read ahead. With read-ahead we always
  // pre-allocate buffer to the size instead of growing it up to a limit.
  //
  // This option is currently honored only on Windows
  //
  // Default: 1 Mb
  //
  // Special value: 0 - means do not maintain per instance buffer. Allocate
  //                per request buffer and avoid locking.
  size_t random_access_max_buffer_size = 1024 * 1024;

  // This is the maximum buffer size that is used by WritableFileWriter.
  // On Windows, we need to maintain an aligned buffer for writes.
  // We allow the buffer to grow until it's size hits the limit in buffered
  // IO and fix the buffer size when using direct IO to ensure alignment of
  // write requests if the logical sector size is unusual
  //
  // Default: 1024 * 1024 (1 MB)
  //
  // Dynamically changeable through SetDBOptions() API.
  size_t writable_file_max_buffer_size = 1024 * 1024;


  // Use adaptive mutex, which spins in the user space before resorting
  // to kernel. This could reduce context switch when the mutex is not
  // heavily contended. However, if the mutex is hot, we could end up
  // wasting spin time.
  // Default: false
  bool use_adaptive_mutex = false;

  // Create DBOptions with default values for all fields
  DBOptions();
  // Create DBOptions from Options
  explicit DBOptions(const Options& options);

  void Dump(Logger* log) const;

  // Allows OS to incrementally sync files to disk while they are being
  // written, asynchronously, in the background. This operation can be used
  // to smooth out write I/Os over time. Users shouldn't rely on it for
  // persistency guarantee.
  // Issue one request for every bytes_per_sync written. 0 turns it off.
  //
  // You may consider using rate_limiter to regulate write rate to device.
  // When rate limiter is enabled, it automatically enables bytes_per_sync
  // to 1MB.
  //
  // This option applies to table files
  //
  // Default: 0, turned off
  //
  // Dynamically changeable through SetDBOptions() API.
  uint64_t bytes_per_sync = 0;

  // Same as bytes_per_sync, but applies to WAL files
  //
  // Default: 0, turned off
  //
  // Dynamically changeable through SetDBOptions() API.
  uint64_t wal_bytes_per_sync = 0;

  // A vector of EventListeners which callback functions will be called
  // when specific RocksDB event happens.
  std::vector<std::shared_ptr<EventListener>> listeners;

  // If true, then the status of the threads involved in this DB will
  // be tracked and available via GetThreadList() API.
  //
  // Default: false
  bool enable_thread_tracking = false;

  // The limited write rate to DB if soft_pending_compaction_bytes_limit or
  // level0_slowdown_writes_trigger is triggered, or we are writing to the
  // last mem table allowed and we allow more than 3 mem tables. It is
  // calculated using size of user write requests before compression.
  // RocksDB may decide to slow down more if the compaction still
  // gets behind further.
  // If the value is 0, we will infer a value from `rater_limiter` value
  // if it is not empty, or 16MB if `rater_limiter` is empty. Note that
  // if users change the rate in `rate_limiter` after DB is opened,
  // `delayed_write_rate` won't be adjusted.
  //
  // Unit: byte per second.
  //
  // Default: 0
  //
  // Dynamically changeable through SetDBOptions() API.
  uint64_t delayed_write_rate = 0;

  // By default, a single write thread queue is maintained. The thread gets
  // to the head of the queue becomes write batch group leader and responsible
  // for writing to WAL and memtable for the batch group.
  //
  // If enable_pipelined_write is true, separate write thread queue is
  // maintained for WAL write and memtable write. A write thread first enter WAL
  // writer queue and then memtable writer queue. Pending thread on the WAL
  // writer queue thus only have to wait for previous writers to finish their
  // WAL writing but not the memtable writing. Enabling the feature may improve
  // write throughput and reduce latency of the prepare phase of two-phase
  // commit.
  //
  // Default: false
  bool enable_pipelined_write = false;

  // If true, allow multi-writers to update mem tables in parallel.
  // Only some memtable_factory-s support concurrent writes; currently it
  // is implemented only for SkipListFactory.  Concurrent memtable writes
  // are not compatible with inplace_update_support or filter_deletes.
  // It is strongly recommended to set enable_write_thread_adaptive_yield
  // if you are going to use this feature.
  //
  // Default: true
  bool allow_concurrent_memtable_write = true;

  // If true, threads synchronizing with the write batch group leader will
  // wait for up to write_thread_max_yield_usec before blocking on a mutex.
  // This can substantially improve throughput for concurrent workloads,
  // regardless of whether allow_concurrent_memtable_write is enabled.
  //
  // Default: true
  bool enable_write_thread_adaptive_yield = true;

  // The maximum number of microseconds that a write operation will use
  // a yielding spin loop to coordinate with other write threads before
  // blocking on a mutex.  (Assuming write_thread_slow_yield_usec is
  // set properly) increasing this value is likely to increase RocksDB
  // throughput at the expense of increased CPU usage.
  //
  // Default: 100
  uint64_t write_thread_max_yield_usec = 100;

  // The latency in microseconds after which a std::this_thread::yield
  // call (sched_yield on Linux) is considered to be a signal that
  // other processes or threads would like to use the current core.
  // Increasing this makes writer threads more likely to take CPU
  // by spinning, which will show up as an increase in the number of
  // involuntary context switches.
  //
  // Default: 3
  uint64_t write_thread_slow_yield_usec = 3;

  // If true, then DB::Open() will not update the statistics used to optimize
  // compaction decision by loading table properties from many files.
  // Turning off this feature will improve DBOpen time especially in
  // disk environment.
  //
  // Default: false
  bool skip_stats_update_on_db_open = false;

  // Recovery mode to control the consistency while replaying WAL
  // Default: kPointInTimeRecovery
  WALRecoveryMode wal_recovery_mode = WALRecoveryMode::kPointInTimeRecovery;

  // if set to false then recovery will fail when a prepared
  // transaction is encountered in the WAL
  bool allow_2pc = false;

  // A global cache for table-level rows.
  // Default: nullptr (disabled)
  // Not supported in ROCKSDB_LITE mode!
  std::shared_ptr<Cache> row_cache = nullptr;

#ifndef ROCKSDB_LITE
  // A filter object supplied to be invoked while processing write-ahead-logs
  // (WALs) during recovery. The filter provides a way to inspect log
  // records, ignoring a particular record or skipping replay.
  // The filter is invoked at startup and is invoked from a single-thread
  // currently.
  WalFilter* wal_filter = nullptr;
#endif  // ROCKSDB_LITE

  // If true, then DB::Open / CreateColumnFamily / DropColumnFamily
  // / SetOptions will fail if options file is not detected or properly
  // persisted.
  //
  // DEFAULT: false
  bool fail_if_options_file_error = false;

  // If true, then print malloc stats together with rocksdb.stats
  // when printing to LOG.
  // DEFAULT: false
  bool dump_malloc_stats = false;

  // By default RocksDB replay WAL logs and flush them on DB open, which may
  // create very small SST files. If this option is enabled, RocksDB will try
  // to avoid (but not guarantee not to) flush during recovery. Also, existing
  // WAL logs will be kept, so that if crash happened before flush, we still
  // have logs to recover from.
  //
  // DEFAULT: false
  bool avoid_flush_during_recovery = false;

  // By default RocksDB will flush all memtables on DB close if there are
  // unpersisted data (i.e. with WAL disabled) The flush can be skip to speedup
  // DB close. Unpersisted data WILL BE LOST.
  //
  // DEFAULT: false
  //
  // Dynamically changeable through SetDBOptions() API.
  bool avoid_flush_during_shutdown = false;

  // Set this option to true during creation of database if you want
  // to be able to ingest behind (call IngestExternalFile() skipping keys
  // that already exist, rather than overwriting matching keys).
  // Setting this option to true will affect 2 things:
  // 1) Disable some internal optimizations around SST file compression
  // 2) Reserve bottom-most level for ingested files only.
  // 3) Note that num_levels should be >= 3 if this option is turned on.
  //
  // DEFAULT: false
  // Immutable.
  bool allow_ingest_behind = false;

  // Needed to support differential snapshots.
  // If set to true then DB will only process deletes with sequence number
  // less than what was set by SetPreserveDeletesSequenceNumber(uint64_t ts).
  // Clients are responsible to periodically call this method to advance
  // the cutoff time. If this method is never called and preserve_deletes
  // is set to true NO deletes will ever be processed.
  // At the moment this only keeps normal deletes, SingleDeletes will
  // not be preserved.
  // DEFAULT: false
  // Immutable (TODO: make it dynamically changeable)
  bool preserve_deletes = false;

  // If enabled it uses two queues for writes, one for the ones with
  // disable_memtable and one for the ones that also write to memtable. This
  // allows the memtable writes not to lag behind other writes. It can be used
  // to optimize MySQL 2PC in which only the commits, which are serial, write to
  // memtable.
  bool two_write_queues = false;

  // If true WAL is not flushed automatically after each write. Instead it
  // relies on manual invocation of FlushWAL to write the WAL buffer to its
  // file.
  bool manual_wal_flush = false;

<<<<<<< HEAD
  // TODO
  bool filter_idempotent = false;
=======
  // If true, RocksDB supports flushing multiple column families and committing
  // their results atomically to MANIFEST. Note that it is not
  // necessary to set atomic_flush to true if WAL is always enabled since WAL
  // allows the database to be restored to the last persistent state in WAL.
  // This option is useful when there are column families with writes NOT
  // protected by WAL.
  // For manual flush, application has to specify which column families to
  // flush atomically in DB::Flush.
  // For auto-triggered flush, RocksDB atomically flushes ALL column families.
  //
  // Currently, any WAL-enabled writes after atomic flush may be replayed
  // independently if the process crashes later and tries to recover.
  bool atomic_flush = false;
>>>>>>> 641fae60
};

// Options to control the behavior of a database (passed to DB::Open)
struct Options : public DBOptions, public ColumnFamilyOptions {
  // Create an Options object with default values for all fields.
  Options() : DBOptions(), ColumnFamilyOptions() {}

  Options(const DBOptions& db_options,
          const ColumnFamilyOptions& column_family_options)
      : DBOptions(db_options), ColumnFamilyOptions(column_family_options) {}

  // The function recovers options to the option as in version 4.6.
  Options* OldDefaults(int rocksdb_major_version = 4,
                       int rocksdb_minor_version = 6);

  void Dump(Logger* log) const;

  void DumpCFOptions(Logger* log) const;

  // Some functions that make it easier to optimize RocksDB

  // Set appropriate parameters for bulk loading.
  // The reason that this is a function that returns "this" instead of a
  // constructor is to enable chaining of multiple similar calls in the future.
  //

  // All data will be in level 0 without any automatic compaction.
  // It's recommended to manually call CompactRange(NULL, NULL) before reading
  // from the database, because otherwise the read can be very slow.
  Options* PrepareForBulkLoad();

  // Use this if your DB is very small (like under 1GB) and you don't want to
  // spend lots of memory for memtables.
  Options* OptimizeForSmallDb();
};

//
// An application can issue a read request (via Get/Iterators) and specify
// if that read should process data that ALREADY resides on a specified cache
// level. For example, if an application specifies kBlockCacheTier then the
// Get call will process data that is already processed in the memtable or
// the block cache. It will not page in data from the OS cache or data that
// resides in storage.
enum ReadTier {
  kReadAllTier = 0x0,     // data in memtable, block cache, OS cache or storage
  kBlockCacheTier = 0x1,  // data in memtable or block cache
  kPersistedTier = 0x2,   // persisted data.  When WAL is disabled, this option
                          // will skip data in memtable.
                          // Note that this ReadTier currently only supports
                          // Get and MultiGet and does not support iterators.
  kMemtableTier = 0x3     // data in memtable. used for memtable-only iterators.
};

// Options that control read operations
struct ReadOptions {
  // If "snapshot" is non-nullptr, read as of the supplied snapshot
  // (which must belong to the DB that is being read and which must
  // not have been released).  If "snapshot" is nullptr, use an implicit
  // snapshot of the state at the beginning of this read operation.
  // Default: nullptr
  const Snapshot* snapshot;

  // `iterate_lower_bound` defines the smallest key at which the backward
  // iterator can return an entry. Once the bound is passed, Valid() will be
  // false. `iterate_lower_bound` is inclusive ie the bound value is a valid
  // entry.
  //
  // If prefix_extractor is not null, the Seek target and `iterate_lower_bound`
  // need to have the same prefix. This is because ordering is not guaranteed
  // outside of prefix domain.
  //
  // Default: nullptr
  const Slice* iterate_lower_bound;

  // "iterate_upper_bound" defines the extent upto which the forward iterator
  // can returns entries. Once the bound is reached, Valid() will be false.
  // "iterate_upper_bound" is exclusive ie the bound value is
  // not a valid entry.  If iterator_extractor is not null, the Seek target
  // and iterate_upper_bound need to have the same prefix.
  // This is because ordering is not guaranteed outside of prefix domain.
  //
  // Default: nullptr
  const Slice* iterate_upper_bound;

  // If non-zero, NewIterator will create a new table reader which
  // performs reads of the given size. Using a large size (> 2MB) can
  // improve the performance of forward iteration on spinning disks.
  // Default: 0
  size_t readahead_size;

  // A threshold for the number of keys that can be skipped before failing an
  // iterator seek as incomplete. The default value of 0 should be used to
  // never fail a request as incomplete, even on skipping too many keys.
  // Default: 0
  uint64_t max_skippable_internal_keys;

  // Specify if this read request should process data that ALREADY
  // resides on a particular cache. If the required data is not
  // found at the specified cache, then Status::Incomplete is returned.
  // Default: kReadAllTier
  ReadTier read_tier;

  // If true, all data read from underlying storage will be
  // verified against corresponding checksums.
  // Default: true
  bool verify_checksums;

  // Should the "data block"/"index block"" read for this iteration be placed in
  // block cache?
  // Callers may wish to set this field to false for bulk scans.
  // This would help not to the change eviction order of existing items in the
  // block cache. Default: true
  bool fill_cache;

  // Specify to create a tailing iterator -- a special iterator that has a
  // view of the complete database (i.e. it can also be used to read newly
  // added data) and is optimized for sequential reads. It will return records
  // that were inserted into the database after the creation of the iterator.
  // Default: false
  // Not supported in ROCKSDB_LITE mode!
  bool tailing;

  // This options is not used anymore. It was to turn on a functionality that
  // has been removed.
  bool managed;

  // Enable a total order seek regardless of index format (e.g. hash index)
  // used in the table. Some table format (e.g. plain table) may not support
  // this option.
  // If true when calling Get(), we also skip prefix bloom when reading from
  // block based table. It provides a way to read existing data after
  // changing implementation of prefix extractor.
  bool total_order_seek;

  // Enforce that the iterator only iterates over the same prefix as the seek.
  // This option is effective only for prefix seeks, i.e. prefix_extractor is
  // non-null for the column family and total_order_seek is false.  Unlike
  // iterate_upper_bound, prefix_same_as_start only works within a prefix
  // but in both directions.
  // Default: false
  bool prefix_same_as_start;

  // Keep the blocks loaded by the iterator pinned in memory as long as the
  // iterator is not deleted, If used when reading from tables created with
  // BlockBasedTableOptions::use_delta_encoding = false,
  // Iterator's property "rocksdb.iterator.is-key-pinned" is guaranteed to
  // return 1.
  // Default: false
  bool pin_data;

  // If true, when PurgeObsoleteFile is called in CleanupIteratorState, we
  // schedule a background job in the flush job queue and delete obsolete files
  // in background.
  // Default: false
  bool background_purge_on_iterator_cleanup;

  // If true, keys deleted using the DeleteRange() API will be visible to
  // readers until they are naturally deleted during compaction. This improves
  // read performance in DBs with many range deletions.
  // Default: false
  bool ignore_range_deletions;

  // A callback to determine whether relevant keys for this scan exist in a
  // given table based on the table's properties. The callback is passed the
  // properties of each table during iteration. If the callback returns false,
  // the table will not be scanned. This option only affects Iterators and has
  // no impact on point lookups.
  // Default: empty (every table will be scanned)
  std::function<bool(const TableProperties&)> table_filter;

  // Needed to support differential snapshots. Has 2 effects:
  // 1) Iterator will skip all internal keys with seqnum < iter_start_seqnum
  // 2) if this param > 0 iterator will return INTERNAL keys instead of
  //    user keys; e.g. return tombstones as well.
  // Default: 0 (don't filter by seqnum, return user keys)
  SequenceNumber iter_start_seqnum;

  ReadOptions();
  ReadOptions(bool cksum, bool cache);
};

// Options that control write operations
struct WriteOptions {
  // If true, the write will be flushed from the operating system
  // buffer cache (by calling WritableFile::Sync()) before the write
  // is considered complete.  If this flag is true, writes will be
  // slower.
  //
  // If this flag is false, and the machine crashes, some recent
  // writes may be lost.  Note that if it is just the process that
  // crashes (i.e., the machine does not reboot), no writes will be
  // lost even if sync==false.
  //
  // In other words, a DB write with sync==false has similar
  // crash semantics as the "write()" system call.  A DB write
  // with sync==true has similar crash semantics to a "write()"
  // system call followed by "fdatasync()".
  //
  // Default: false
  bool sync;

  // If true, writes will not first go to the write ahead log,
  // and the write may got lost after a crash.
  // Default: false
  bool disableWAL;

  // If true and if user is trying to write to column families that don't exist
  // (they were dropped),  ignore the write (don't return an error). If there
  // are multiple writes in a WriteBatch, other writes will succeed.
  // Default: false
  bool ignore_missing_column_families;

  // If true and we need to wait or sleep for the write request, fails
  // immediately with Status::Incomplete().
  // Default: false
  bool no_slowdown;

  // If true, this write request is of lower priority if compaction is
  // behind. In this case, no_slowdown = true, the request will be cancelled
  // immediately with Status::Incomplete() returned. Otherwise, it will be
  // slowed down. The slowdown value is determined by RocksDB to guarantee
  // it introduces minimum impacts to high priority writes.
  //
  // Default: false
  bool low_pri;

  WriteOptions()
      : sync(false),
        disableWAL(false),
        ignore_missing_column_families(false),
        no_slowdown(false),
        low_pri(false) {}
};

// Options that control flush operations
struct FlushOptions {
  // If true, the flush will wait until the flush is done.
  // Default: true
  bool wait;
  // If true, the flush would proceed immediately even it means writes will
  // stall for the duration of the flush; if false the operation will wait
  // until it's possible to do flush w/o causing stall or until required flush
  // is performed by someone else (foreground call or background thread).
  // Default: false
  bool allow_write_stall;
  FlushOptions() : wait(true), allow_write_stall(false) {}
};

// Create a Logger from provided DBOptions
extern Status CreateLoggerFromOptions(const std::string& dbname,
                                      const DBOptions& options,
                                      std::shared_ptr<Logger>* logger);

// CompactionOptions are used in CompactFiles() call.
struct CompactionOptions {
  // Compaction output compression type
  // Default: snappy
  // If set to `kDisableCompressionOption`, RocksDB will choose compression type
  // according to the `ColumnFamilyOptions`, taking into account the output
  // level if `compression_per_level` is specified.
  CompressionType compression;
  // Compaction will create files of size `output_file_size_limit`.
  // Default: MAX, which means that compaction will create a single file
  uint64_t output_file_size_limit;
  // If > 0, it will replace the option in the DBOptions for this compaction.
  uint32_t max_subcompactions;
  // Compaction target output sst variety
  SstPurpose compaction_purpose;

  CompactionOptions()
      : compression(kSnappyCompression),
        output_file_size_limit(std::numeric_limits<uint64_t>::max()),
        max_subcompactions(0),
        compaction_purpose(kEssenceSst) {}
};

// For level based compaction, we can configure if we want to skip/force
// bottommost level compaction.
enum class BottommostLevelCompaction {
  // Skip bottommost level compaction
  kSkip,
  // Only compact bottommost level if there is a compaction filter
  // This is the default option
  kIfHaveCompactionFilter,
  // Always compact bottommost level
  kForce,
};

// CompactRangeOptions is used by CompactRange() call.
struct CompactRangeOptions {
  // If true, no other compaction will run at the same time as this
  // manual compaction
  bool exclusive_manual_compaction = true;
  // If true, compacted files will be moved to the minimum level capable
  // of holding the data or given level (specified non-negative target_level).
  bool change_level = false;
  // If change_level is true and target_level have non-negative value, compacted
  // files will be moved to target_level.
  int target_level = -1;
  // Compaction outputs will be placed in options.db_paths[target_path_id].
  // Behavior is undefined if target_path_id is out of range.
  uint32_t target_path_id = 0;
  // By default level based compaction will only compact the bottommost level
  // if there is a compaction filter
  BottommostLevelCompaction bottommost_level_compaction =
      BottommostLevelCompaction::kIfHaveCompactionFilter;
  // If true, will execute immediately even if doing so would cause the DB to
  // enter write stall mode. Otherwise, it'll sleep until load is low enough.
  bool allow_write_stall = false;
  // If > 0, it will replace the option in the DBOptions for this compaction.
  uint32_t max_subcompactions = 0;
};

// IngestExternalFileOptions is used by IngestExternalFile()
struct IngestExternalFileOptions {
  // Can be set to true to move the files instead of copying them.
  bool move_files = false;
  // If set to false, an ingested file keys could appear in existing snapshots
  // that where created before the file was ingested.
  bool snapshot_consistency = true;
  // If set to false, IngestExternalFile() will fail if the file key range
  // overlaps with existing keys or tombstones in the DB.
  bool allow_global_seqno = true;
  // If set to false and the file key range overlaps with the memtable key range
  // (memtable flush required), IngestExternalFile will fail.
  bool allow_blocking_flush = true;
  // Set to true if you would like duplicate keys in the file being ingested
  // to be skipped rather than overwriting existing data under that key.
  // Usecase: back-fill of some historical data in the database without
  // over-writing existing newer version of data.
  // This option could only be used if the DB has been running
  // with allow_ingest_behind=true since the dawn of time.
  // All files will be ingested at the bottommost level with seqno=0.
  bool ingest_behind = false;
  // Set to true if you would like to write global_seqno to a given offset in
  // the external SST file for backward compatibility. Older versions of
  // RocksDB writes a global_seqno to a given offset within ingested SST files,
  // and new versions of RocksDB do not. If you ingest an external SST using
  // new version of RocksDB and would like to be able to downgrade to an
  // older version of RocksDB, you should set 'write_global_seqno' to true. If
  // your service is just starting to use the new RocksDB, we recommend that
  // you set this option to false, which brings two benefits:
  // 1. No extra random write for global_seqno during ingestion.
  // 2. Without writing external SST file, it's possible to do checksum.
  // We have a plan to set this option to false by default in the future.
  bool write_global_seqno = true;
};

// TraceOptions is used for StartTrace
struct TraceOptions {
  // To avoid the trace file size grows large than the storage space,
  // user can set the max trace file size in Bytes. Default is 64GB
  uint64_t max_trace_file_size = uint64_t{64} * 1024 * 1024 * 1024;
};

}  // namespace rocksdb<|MERGE_RESOLUTION|>--- conflicted
+++ resolved
@@ -991,10 +991,6 @@
   // file.
   bool manual_wal_flush = false;
 
-<<<<<<< HEAD
-  // TODO
-  bool filter_idempotent = false;
-=======
   // If true, RocksDB supports flushing multiple column families and committing
   // their results atomically to MANIFEST. Note that it is not
   // necessary to set atomic_flush to true if WAL is always enabled since WAL
@@ -1008,7 +1004,6 @@
   // Currently, any WAL-enabled writes after atomic flush may be replayed
   // independently if the process crashes later and tries to recover.
   bool atomic_flush = false;
->>>>>>> 641fae60
 };
 
 // Options to control the behavior of a database (passed to DB::Open)
