//  Copyright (c) 2011-present, Facebook, Inc.  All rights reserved.
//  This source code is licensed under both the GPLv2 (found in the
//  COPYING file in the root directory) and Apache 2.0 License
//  (found in the LICENSE.Apache file in the root directory).
//
// Copyright (c) 2011 The LevelDB Authors. All rights reserved.
// Use of this source code is governed by a BSD-style license that can be
// found in the LICENSE file. See the AUTHORS file for names of contributors.
#pragma once

#include <atomic>
#include <deque>
#include <functional>
#include <limits>
#include <list>
#include <map>
#include <set>
#include <string>
#include <utility>
#include <vector>

#include "db/column_family.h"
#include "db/compaction_job.h"
#include "db/dbformat.h"
#include "db/error_handler.h"
#include "db/event_helpers.h"
#include "db/external_sst_file_ingestion_job.h"
#include "db/flush_job.h"
#include "db/flush_scheduler.h"
#include "db/internal_stats.h"
#include "db/log_writer.h"
#include "db/logs_with_prep_tracker.h"
#include "db/pre_release_callback.h"
#include "db/range_del_aggregator.h"
#include "db/read_callback.h"
#include "db/snapshot_checker.h"
#include "db/snapshot_impl.h"
#include "db/version_edit.h"
#include "db/wal_manager.h"
#include "db/write_controller.h"
#include "db/write_thread.h"
#include "memtable_list.h"
#include "monitoring/instrumented_mutex.h"
#include "options/db_options.h"
#include "port/port.h"
#include "rocksdb/db.h"
#include "rocksdb/env.h"
#include "rocksdb/memtablerep.h"
#include "rocksdb/status.h"
#include "rocksdb/trace_reader_writer.h"
#include "rocksdb/transaction_log.h"
#include "rocksdb/write_buffer_manager.h"
#include "table/scoped_arena_iterator.h"
#include "util/autovector.h"
#include "util/event_logger.h"
#include "util/hash.h"
#include "util/repeatable_thread.h"
#include "util/stop_watch.h"
#include "util/thread_local.h"
#include "util/trace_replay.h"
<<<<<<< HEAD
#include "utilities/console/server.h"
=======
#include "utilities/trace/bytedance_metrics.h"
>>>>>>> 786dbcea

namespace rocksdb {

class Arena;
class ArenaWrappedDBIter;
class MemTable;
class TableCache;
class Version;
class VersionEdit;
class VersionSet;
class WriteCallback;
struct JobContext;
struct ExternalSstFileInfo;
struct MemTableInfo;

class DBImpl : public DB {
 public:
  DBImpl(const DBOptions& options, const std::string& dbname,
         const bool seq_per_batch = false, const bool batch_per_txn = true);
  virtual ~DBImpl();

  using DB::Resume;
  virtual Status Resume() override;

  // Implementations of the DB interface
  using DB::Put;
  virtual Status Put(const WriteOptions& options,
                     ColumnFamilyHandle* column_family, const Slice& key,
                     const Slice& value) override;
  using DB::Merge;
  virtual Status Merge(const WriteOptions& options,
                       ColumnFamilyHandle* column_family, const Slice& key,
                       const Slice& value) override;
  using DB::Delete;
  virtual Status Delete(const WriteOptions& options,
                        ColumnFamilyHandle* column_family,
                        const Slice& key) override;
  using DB::SingleDelete;
  virtual Status SingleDelete(const WriteOptions& options,
                              ColumnFamilyHandle* column_family,
                              const Slice& key) override;
  using DB::Write;
  virtual Status Write(const WriteOptions& options,
                       WriteBatch* updates) override;

  using DB::Get;
  virtual Status Get(const ReadOptions& options,
                     ColumnFamilyHandle* column_family, const Slice& key,
                     LazyBuffer* value) override;

  // Function that Get and KeyMayExist call with no_io true or false
  // Note: 'value_found' from KeyMayExist propagates here
  Status GetImpl(const ReadOptions& options, ColumnFamilyHandle* column_family,
                 const Slice& key, LazyBuffer* value,
                 bool* value_found = nullptr, ReadCallback* callback = nullptr);

  using DB::MultiGet;
  virtual std::vector<Status> MultiGet(
      const ReadOptions& options,
      const std::vector<ColumnFamilyHandle*>& column_family,
      const std::vector<Slice>& keys,
      std::vector<std::string>* values) override;

  virtual Status CreateColumnFamily(const ColumnFamilyOptions& cf_options,
                                    const std::string& column_family,
                                    ColumnFamilyHandle** handle) override;
  virtual Status CreateColumnFamilies(
      const ColumnFamilyOptions& cf_options,
      const std::vector<std::string>& column_family_names,
      std::vector<ColumnFamilyHandle*>* handles) override;
  virtual Status CreateColumnFamilies(
      const std::vector<ColumnFamilyDescriptor>& column_families,
      std::vector<ColumnFamilyHandle*>* handles) override;
  virtual Status DropColumnFamily(ColumnFamilyHandle* column_family) override;
  virtual Status DropColumnFamilies(
      const std::vector<ColumnFamilyHandle*>& column_families) override;

  // Returns false if key doesn't exist in the database and true if it may.
  // If value_found is not passed in as null, then return the value if found in
  // memory. On return, if value was found, then value_found will be set to true
  // , otherwise false.
  using DB::KeyMayExist;
  virtual bool KeyMayExist(const ReadOptions& options,
                           ColumnFamilyHandle* column_family, const Slice& key,
                           std::string* value,
                           bool* value_found = nullptr) override;

  using DB::NewIterator;
  virtual Iterator* NewIterator(const ReadOptions& options,
                                ColumnFamilyHandle* column_family) override;
  virtual Status NewIterators(
      const ReadOptions& options,
      const std::vector<ColumnFamilyHandle*>& column_families,
      std::vector<Iterator*>* iterators) override;
  ArenaWrappedDBIter* NewIteratorImpl(const ReadOptions& options,
                                      ColumnFamilyData* cfd,
                                      SequenceNumber snapshot,
                                      ReadCallback* read_callback,
                                      bool allow_refresh = true);

  virtual const Snapshot* GetSnapshot() override;
  virtual void ReleaseSnapshot(const Snapshot* snapshot) override;
  using DB::GetProperty;
  virtual bool GetProperty(ColumnFamilyHandle* column_family,
                           const Slice& property, std::string* value) override;
  using DB::GetMapProperty;
  virtual bool GetMapProperty(
      ColumnFamilyHandle* column_family, const Slice& property,
      std::map<std::string, std::string>* value) override;
  using DB::GetIntProperty;
  virtual bool GetIntProperty(ColumnFamilyHandle* column_family,
                              const Slice& property, uint64_t* value) override;
  using DB::GetAggregatedIntProperty;
  virtual bool GetAggregatedIntProperty(const Slice& property,
                                        uint64_t* aggregated_value) override;
  using DB::GetApproximateSizes;
  virtual void GetApproximateSizes(
      ColumnFamilyHandle* column_family, const Range* range, int n,
      uint64_t* sizes, uint8_t include_flags = INCLUDE_FILES) override;
  using DB::GetApproximateMemTableStats;
  virtual void GetApproximateMemTableStats(ColumnFamilyHandle* column_family,
                                           const Range& range,
                                           uint64_t* const count,
                                           uint64_t* const size) override;
  using DB::CompactRange;
  virtual Status CompactRange(const CompactRangeOptions& options,
                              ColumnFamilyHandle* column_family,
                              const Slice* begin, const Slice* end) override;

  using DB::CompactFiles;
  virtual Status CompactFiles(
      const CompactionOptions& compact_options,
      ColumnFamilyHandle* column_family,
      const std::vector<std::string>& input_file_names, const int output_level,
      const int output_path_id = -1,
      std::vector<std::string>* const output_file_names = nullptr) override;

  virtual Status PauseBackgroundWork() override;
  virtual Status ContinueBackgroundWork() override;

  virtual Status EnableAutoCompaction(
      const std::vector<ColumnFamilyHandle*>& column_family_handles) override;

  using DB::SetOptions;
  Status SetOptions(
      ColumnFamilyHandle* column_family,
      const std::unordered_map<std::string, std::string>& options_map) override;

  virtual Status SetDBOptions(
      const std::unordered_map<std::string, std::string>& options_map) override;

  using DB::NumberLevels;
  virtual int NumberLevels(ColumnFamilyHandle* column_family) override;
  using DB::MaxMemCompactionLevel;
  virtual int MaxMemCompactionLevel(ColumnFamilyHandle* column_family) override;
  using DB::Level0StopWriteTrigger;
  virtual int Level0StopWriteTrigger(
      ColumnFamilyHandle* column_family) override;
  virtual const std::string& GetName() const override;
  virtual Env* GetEnv() const override;
  using DB::GetOptions;
  virtual Options GetOptions(ColumnFamilyHandle* column_family) const override;
  using DB::GetDBOptions;
  virtual DBOptions GetDBOptions() const override;
  using DB::Flush;
  virtual Status Flush(const FlushOptions& options,
                       ColumnFamilyHandle* column_family) override;
  virtual Status Flush(
      const FlushOptions& options,
      const std::vector<ColumnFamilyHandle*>& column_families) override;
  virtual Status FlushWAL(bool sync) override;
  bool TEST_WALBufferIsEmpty();
  virtual Status SyncWAL() override;

  virtual SequenceNumber GetLatestSequenceNumber() const override;
  // REQUIRES: joined the main write queue if two_write_queues is disabled, and
  // the second write queue otherwise.
  virtual void SetLastPublishedSequence(SequenceNumber seq);
  // Returns LastSequence in last_seq_same_as_publish_seq_
  // mode and LastAllocatedSequence otherwise. This is useful when visiblility
  // depends also on data written to the WAL but not to the memtable.
  SequenceNumber TEST_GetLastVisibleSequence() const;

  virtual bool SetPreserveDeletesSequenceNumber(SequenceNumber seqnum) override;

#ifndef ROCKSDB_LITE
  using DB::ResetStats;
  virtual Status ResetStats() override;
  virtual Status DisableFileDeletions() override;
  virtual Status EnableFileDeletions(bool force) override;
  virtual int IsFileDeletionsEnabled() const;
  // All the returned filenames start with "/"
  virtual Status GetLiveFiles(std::vector<std::string>&,
                              uint64_t* manifest_file_size,
                              bool flush_memtable = true) override;
  virtual Status GetSortedWalFiles(VectorLogPtr& files) override;

  virtual Status GetUpdatesSince(
      SequenceNumber seq_number, std::unique_ptr<TransactionLogIterator>* iter,
      const TransactionLogIterator::ReadOptions& read_options =
          TransactionLogIterator::ReadOptions()) override;
  virtual Status DeleteFile(std::string name) override;
  Status DeleteFilesInRanges(ColumnFamilyHandle* column_family,
                             const RangePtr* ranges, size_t n);

  virtual void GetLiveFilesMetaData(
      std::vector<LiveFileMetaData>* metadata) override;

  // Obtains the meta data of the specified column family of the DB.
  // Status::NotFound() will be returned if the current DB does not have
  // any column family match the specified name.
  // TODO(yhchiang): output parameter is placed in the end in this codebase.
  virtual void GetColumnFamilyMetaData(ColumnFamilyHandle* column_family,
                                       ColumnFamilyMetaData* metadata) override;

  Status SuggestCompactRange(ColumnFamilyHandle* column_family,
                             const Slice* begin, const Slice* end) override;

  Status PromoteL0(ColumnFamilyHandle* column_family,
                   int target_level) override;

  // Similar to Write() but will call the callback once on the single write
  // thread to determine whether it is safe to perform the write.
  virtual Status WriteWithCallback(const WriteOptions& write_options,
                                   WriteBatch* my_batch,
                                   WriteCallback* callback);

  // Returns the sequence number that is guaranteed to be smaller than or equal
  // to the sequence number of any key that could be inserted into the current
  // memtables. It can then be assumed that any write with a larger(or equal)
  // sequence number will be present in this memtable or a later memtable.
  //
  // If the earliest sequence number could not be determined,
  // kMaxSequenceNumber will be returned.
  //
  // If include_history=true, will also search Memtables in MemTableList
  // History.
  SequenceNumber GetEarliestMemTableSequenceNumber(SuperVersion* sv,
                                                   bool include_history);

  // For a given key, check to see if there are any records for this key
  // in the memtables, including memtable history.  If cache_only is false,
  // SST files will also be checked.
  //
  // If a key is found, *found_record_for_key will be set to true and
  // *seq will be set to the stored sequence number for the latest
  // operation on this key or kMaxSequenceNumber if unknown.
  // If no key is found, *found_record_for_key will be set to false.
  //
  // Note: If cache_only=false, it is possible for *seq to be set to 0 if
  // the sequence number has been cleared from the record.  If the caller is
  // holding an active db snapshot, we know the missing sequence must be less
  // than the snapshot's sequence number (sequence numbers are only cleared
  // when there are no earlier active snapshots).
  //
  // If NotFound is returned and found_record_for_key is set to false, then no
  // record for this key was found.  If the caller is holding an active db
  // snapshot, we know that no key could have existing after this snapshot
  // (since we do not compact keys that have an earlier snapshot).
  //
  // Returns OK or NotFound on success,
  // other status on unexpected error.
  // TODO(andrewkr): this API need to be aware of range deletion operations
  Status GetLatestSequenceForKey(SuperVersion* sv, const Slice& key,
                                 bool cache_only, SequenceNumber* seq,
                                 bool* found_record_for_key);

  using DB::IngestExternalFile;
  virtual Status IngestExternalFile(
      ColumnFamilyHandle* column_family,
      const std::vector<std::string>& external_files,
      const IngestExternalFileOptions& ingestion_options) override;

  virtual Status VerifyChecksum() override;

  using DB::StartTrace;
  virtual Status StartTrace(
      const TraceOptions& options,
      std::unique_ptr<TraceWriter>&& trace_writer) override;

  using DB::EndTrace;
  virtual Status EndTrace() override;
  Status TraceIteratorSeek(const uint32_t& cf_id, const Slice& key);
  Status TraceIteratorSeekForPrev(const uint32_t& cf_id, const Slice& key);
#endif  // ROCKSDB_LITE

  // Similar to GetSnapshot(), but also lets the db know that this snapshot
  // will be used for transaction write-conflict checking.  The DB can then
  // make sure not to compact any keys that would prevent a write-conflict from
  // being detected.
  const Snapshot* GetSnapshotForWriteConflictBoundary();

  // checks if all live files exist on file system and that their file sizes
  // match to our in-memory records
  virtual Status CheckConsistency(bool read_only);

  virtual Status GetDbIdentity(std::string& identity) const override;

  Status RunManualCompaction(
      ColumnFamilyData* cfd, int input_level, int output_level,
      uint32_t output_path_id, uint32_t max_subcompactions, const Slice* begin,
      const Slice* end, const std::unordered_set<uint64_t>* files_being_compact,
      bool exclusive, bool disallow_trivial_move = false);

  // Return an internal iterator over the current state of the database.
  // The keys of this iterator are internal keys (see format.h).
  // The returned iterator should be deleted when no longer needed.
  InternalIterator* NewInternalIterator(
      Arena* arena, RangeDelAggregator* range_del_agg, SequenceNumber sequence,
      ColumnFamilyHandle* column_family = nullptr,
      const SeparateHelper** separate_helper = nullptr);

  LogsWithPrepTracker* logs_with_prep_tracker() {
    return &logs_with_prep_tracker_;
  }

#ifndef NDEBUG
  // Extra methods (for testing) that are not in the public DB interface
  // Implemented in db_impl_debug.cc

  // Compact any files in the named level that overlap [*begin, *end]
  Status TEST_CompactRange(int level, const Slice* begin, const Slice* end,
                           ColumnFamilyHandle* column_family = nullptr,
                           bool disallow_trivial_move = false);

  void TEST_SwitchWAL();

  bool TEST_UnableToReleaseOldestLog() { return unable_to_release_oldest_log_; }

  bool TEST_IsLogGettingFlushed() {
    return alive_log_files_.begin()->getting_flushed;
  }

  Status TEST_SwitchMemtable(ColumnFamilyData* cfd = nullptr);

  // Force current memtable contents to be flushed.
  Status TEST_FlushMemTable(bool wait = true, bool allow_write_stall = false,
                            ColumnFamilyHandle* cfh = nullptr);

  // Wait for memtable compaction
  Status TEST_WaitForFlushMemTable(ColumnFamilyHandle* column_family = nullptr);

  // Wait for any compaction
  // We add a bool parameter to wait for unscheduledCompactions_ == 0, but this
  // is only for the special test of CancelledCompactions
  Status TEST_WaitForCompact(bool waitUnscheduled = false);

  // Return the maximum overlapping data (in bytes) at next level for any
  // file at a level >= 1.
  int64_t TEST_MaxNextLevelOverlappingBytes(
      ColumnFamilyHandle* column_family = nullptr);

  // Return the current manifest file no.
  uint64_t TEST_Current_Manifest_FileNo();

  // Returns the number that'll be assigned to the next file that's created.
  uint64_t TEST_Current_Next_FileNo();

  // get total level0 file size. Only for testing.
  uint64_t TEST_GetLevel0TotalSize();

  void TEST_GetFilesMetaData(ColumnFamilyHandle* column_family,
                             std::vector<std::vector<FileMetaData>>* metadata);

  void TEST_LockMutex();

  void TEST_UnlockMutex();

  // REQUIRES: mutex locked
  void* TEST_BeginWrite();

  // REQUIRES: mutex locked
  // pass the pointer that you got from TEST_BeginWrite()
  void TEST_EndWrite(void* w);

  uint64_t TEST_MaxTotalInMemoryState() const {
    return max_total_in_memory_state_;
  }

  size_t TEST_LogsToFreeSize();

  uint64_t TEST_LogfileNumber();

  uint64_t TEST_total_log_size() const { return total_log_size_; }

  // Returns column family name to ImmutableCFOptions map.
  Status TEST_GetAllImmutableCFOptions(
      std::unordered_map<std::string, const ImmutableCFOptions*>* iopts_map);

  // Return the lastest MutableCFOptions of a column family
  Status TEST_GetLatestMutableCFOptions(ColumnFamilyHandle* column_family,
                                        MutableCFOptions* mutable_cf_options);

  Cache* TEST_table_cache() { return table_cache_.get(); }

  WriteController& TEST_write_controler() { return write_controller_; }

  uint64_t TEST_FindMinLogContainingOutstandingPrep();
  uint64_t TEST_FindMinPrepLogReferencedByMemTable();
  size_t TEST_PreparedSectionCompletedSize();
  size_t TEST_LogsWithPrepSize();

  int TEST_BGCompactionsAllowed() const;
  int TEST_BGGarbageCollectionAllowed() const;
  int TEST_BGFlushesAllowed() const;
  size_t TEST_GetWalPreallocateBlockSize(uint64_t write_buffer_size) const;
  void TEST_WaitForTimedTaskRun(std::function<void()> callback) const;

#endif  // NDEBUG

  struct BGJobLimits {
    int max_flushes;
    int max_compactions;
    int max_garbage_collections;
  };
  // Returns maximum background flushes and compactions allowed to be scheduled
  BGJobLimits GetBGJobLimits() const;
  // Need a static version that can be called during SanitizeOptions().
  static BGJobLimits GetBGJobLimits(int max_background_flushes,
                                    int max_background_compactions,
                                    int max_background_garbage_collections,
                                    int max_background_jobs,
                                    bool parallelize_compactions);

  // move logs pending closing from job_context to the DB queue and
  // schedule a purge
  void ScheduleBgLogWriterClose(JobContext* job_context);

  uint64_t MinLogNumberToKeep();

  // Returns the lower bound file number for SSTs that won't be deleted, even if
  // they're obsolete. This lower bound is used internally to prevent newly
  // created flush/compaction output files from being deleted before they're
  // installed. This technique avoids the need for tracking the exact numbers of
  // files pending creation, although it prevents more files than necessary from
  // being deleted.
  uint64_t MinObsoleteSstNumberToKeep();

  // Returns the list of live files in 'live' and the list
  // of all files in the filesystem in 'candidate_files'.
  // If force == false and the last call was less than
  // db_options_.delete_obsolete_files_period_micros microseconds ago,
  // it will not fill up the job_context
  void FindObsoleteFiles(JobContext* job_context, bool force,
                         bool no_full_scan = false);

  // Diffs the files listed in filenames and those that do not
  // belong to live files are possibly removed. Also, removes all the
  // files in sst_delete_files and log_delete_files.
  // It is not necessary to hold the mutex when invoking this method.
  // If FindObsoleteFiles() was run, we need to also run
  // PurgeObsoleteFiles(), even if disable_delete_obsolete_files_ is true
  void PurgeObsoleteFiles(JobContext& background_contet,
                          bool schedule_only = false);

  void SchedulePurge();

  ColumnFamilyHandle* DefaultColumnFamily() const override;

  const SnapshotList& snapshots() const { return snapshots_; }

  const ImmutableDBOptions& immutable_db_options() const {
    return immutable_db_options_;
  }

  void CancelAllBackgroundWork(bool wait);

  // Find Super version and reference it. Based on options, it might return
  // the thread local cached one.
  // Call ReturnAndCleanupSuperVersion() when it is no longer needed.
  SuperVersion* GetAndRefSuperVersion(ColumnFamilyData* cfd);

  // Similar to the previous function but looks up based on a column family id.
  // nullptr will be returned if this column family no longer exists.
  // REQUIRED: this function should only be called on the write thread or if the
  // mutex is held.
  SuperVersion* GetAndRefSuperVersion(uint32_t column_family_id);

  // Un-reference the super version and clean it up if it is the last reference.
  void CleanupSuperVersion(SuperVersion* sv);

  // Un-reference the super version and return it to thread local cache if
  // needed. If it is the last reference of the super version. Clean it up
  // after un-referencing it.
  void ReturnAndCleanupSuperVersion(ColumnFamilyData* cfd, SuperVersion* sv);

  // Similar to the previous function but looks up based on a column family id.
  // nullptr will be returned if this column family no longer exists.
  // REQUIRED: this function should only be called on the write thread.
  void ReturnAndCleanupSuperVersion(uint32_t colun_family_id, SuperVersion* sv);

  // REQUIRED: this function should only be called on the write thread or if the
  // mutex is held.  Return value only valid until next call to this function or
  // mutex is released.
  ColumnFamilyHandle* GetColumnFamilyHandle(uint32_t column_family_id);

  // Same as above, should called without mutex held and not on write thread.
  std::unique_ptr<ColumnFamilyHandle> GetColumnFamilyHandleUnlocked(
      uint32_t column_family_id);

  // Returns the number of currently running flushes.
  // REQUIREMENT: mutex_ must be held when calling this function.
  int num_running_flushes() {
    mutex_.AssertHeld();
    return num_running_flushes_;
  }

  // Returns the number of currently running compactions.
  // REQUIREMENT: mutex_ must be held when calling this function.
  int num_running_compactions() {
    mutex_.AssertHeld();
    return num_running_compactions_;
  }

  const WriteController& write_controller() { return write_controller_; }

  InternalIterator* NewInternalIterator(
      const ReadOptions&, ColumnFamilyData* cfd, SuperVersion* super_version,
      Arena* arena, RangeDelAggregator* range_del_agg, SequenceNumber sequence,
      const SeparateHelper** separate_helper = nullptr);

  // hollow transactions shell used for recovery.
  // these will then be passed to TransactionDB so that
  // locks can be reacquired before writing can resume.
  struct RecoveredTransaction {
    std::string name_;
    bool unprepared_;

    struct BatchInfo {
      uint64_t log_number_;
      // TODO(lth): For unprepared, the memory usage here can be big for
      // unprepared transactions. This is only useful for rollbacks, and we
      // can in theory just keep keyset for that.
      WriteBatch* batch_;
      // Number of sub-batches. A new sub-batch is created if txn attempts to
      // insert a duplicate key,seq to memtable. This is currently used in
      // WritePreparedTxn/WriteUnpreparedTxn.
      size_t batch_cnt_;
    };

    // This maps the seq of the first key in the batch to BatchInfo, which
    // contains WriteBatch and other information relevant to the batch.
    //
    // For WriteUnprepared, batches_ can have size greater than 1, but for
    // other write policies, it must be of size 1.
    std::map<SequenceNumber, BatchInfo> batches_;

    explicit RecoveredTransaction(const uint64_t log, const std::string& name,
                                  WriteBatch* batch, SequenceNumber seq,
                                  size_t batch_cnt, bool unprepared)
        : name_(name), unprepared_(unprepared) {
      batches_[seq] = {log, batch, batch_cnt};
    }

    ~RecoveredTransaction() {
      for (auto& it : batches_) {
        delete it.second.batch_;
      }
    }

    void AddBatch(SequenceNumber seq, uint64_t log_number, WriteBatch* batch,
                  size_t batch_cnt, bool unprepared) {
      assert(batches_.count(seq) == 0);
      batches_[seq] = {log_number, batch, batch_cnt};
      // Prior state must be unprepared, since the prepare batch must be the
      // last batch.
      assert(unprepared_);
      unprepared_ = unprepared;
    }
  };

  bool allow_2pc() const { return immutable_db_options_.allow_2pc; }

  const std::string& bytedance_tags() const { return bytedance_tags_; }

  QPSReporter& seek_qps_reporter() { return seek_qps_reporter_; }
  QPSReporter& seekforprev_qps_reporter() { return seekforprev_qps_reporter_; }
  QPSReporter& next_qps_reporter() { return next_qps_reporter_; }
  QPSReporter& prev_qps_reporter() { return prev_qps_reporter_; }

  std::unordered_map<std::string, RecoveredTransaction*>
  recovered_transactions() {
    return recovered_transactions_;
  }

  RecoveredTransaction* GetRecoveredTransaction(const std::string& name) {
    auto it = recovered_transactions_.find(name);
    if (it == recovered_transactions_.end()) {
      return nullptr;
    } else {
      return it->second;
    }
  }

  void InsertRecoveredTransaction(const uint64_t log, const std::string& name,
                                  WriteBatch* batch, SequenceNumber seq,
                                  size_t batch_cnt, bool unprepared_batch) {
    // For WriteUnpreparedTxn, InsertRecoveredTransaction is called multiple
    // times for every unprepared batch encountered during recovery.
    //
    // If the transaction is prepared, then the last call to
    // InsertRecoveredTransaction will have unprepared_batch = false.
    auto rtxn = recovered_transactions_.find(name);
    if (rtxn == recovered_transactions_.end()) {
      recovered_transactions_[name] = new RecoveredTransaction(
          log, name, batch, seq, batch_cnt, unprepared_batch);
    } else {
      rtxn->second->AddBatch(seq, log, batch, batch_cnt, unprepared_batch);
    }
    logs_with_prep_tracker_.MarkLogAsContainingPrepSection(log);
  }

  void DeleteRecoveredTransaction(const std::string& name) {
    auto it = recovered_transactions_.find(name);
    assert(it != recovered_transactions_.end());
    auto* trx = it->second;
    recovered_transactions_.erase(it);
    for (const auto& info : trx->batches_) {
      logs_with_prep_tracker_.MarkLogAsHavingPrepSectionFlushed(
          info.second.log_number_);
    }
    delete trx;
  }

  void DeleteAllRecoveredTransactions() {
    for (auto it = recovered_transactions_.begin();
         it != recovered_transactions_.end(); it++) {
      delete it->second;
    }
    recovered_transactions_.clear();
  }

  void AddToLogsToFreeQueue(log::Writer* log_writer) {
    logs_to_free_queue_.push_back(log_writer);
  }

  void SetSnapshotChecker(SnapshotChecker* snapshot_checker);

  // Not thread-safe.
  void SetRecoverableStatePreReleaseCallback(PreReleaseCallback* callback);

  InstrumentedMutex* mutex() { return &mutex_; }

  Status NewDB();

  // This is to be used only by internal rocksdb classes.
  static Status Open(const DBOptions& db_options, const std::string& name,
                     const std::vector<ColumnFamilyDescriptor>& column_families,
                     std::vector<ColumnFamilyHandle*>* handles, DB** dbptr,
                     const bool seq_per_batch, const bool batch_per_txn);

  virtual Status Close() override;

  static Status CreateAndNewDirectory(Env* env, const std::string& dirname,
                                      std::unique_ptr<Directory>* directory);

 protected:
  Env* const env_;
  const std::string dbname_;
  std::unique_ptr<VersionSet> versions_;
  // Flag to check whether we allocated and own the info log file
  bool own_info_log_;
  const DBOptions initial_db_options_;
  const ImmutableDBOptions immutable_db_options_;
  MutableDBOptions mutable_db_options_;
  Statistics* stats_;
  std::unordered_map<std::string, RecoveredTransaction*>
      recovered_transactions_;
  std::unique_ptr<Tracer> tracer_;
  InstrumentedMutex trace_mutex_;

  // Except in DB::Open(), WriteOptionsFile can only be called when:
  // Persist options to options file.
  // If need_mutex_lock = false, the method will lock DB mutex.
  // If need_enter_write_thread = false, the method will enter write thread.
  Status WriteOptionsFile(bool need_mutex_lock, bool need_enter_write_thread);

  // The following two functions can only be called when:
  // 1. WriteThread::Writer::EnterUnbatched() is used.
  // 2. db_mutex is NOT held
  Status RenameTempFileToOptionsFile(const std::string& file_name);
  Status DeleteObsoleteOptionsFiles();

  void NotifyOnFlushBegin(ColumnFamilyData* cfd, FileMetaData* file_meta,
                          const MutableCFOptions& mutable_cf_options,
                          int job_id, TableProperties prop);

  void NotifyOnFlushCompleted(ColumnFamilyData* cfd, FileMetaData* file_meta,
                              const MutableCFOptions& mutable_cf_options,
                              int job_id, TableProperties prop);

  void NotifyOnCompactionBegin(ColumnFamilyData* cfd, Compaction* c,
                               const Status& st,
                               const CompactionJobStats& job_stats, int job_id);

  void NotifyOnCompactionCompleted(ColumnFamilyData* cfd, Compaction* c,
                                   const Status& st,
                                   const CompactionJobStats& job_stats,
                                   int job_id);
  void NotifyOnMemTableSealed(ColumnFamilyData* cfd,
                              const MemTableInfo& mem_table_info);

#ifndef ROCKSDB_LITE
  void NotifyOnExternalFileIngested(
      ColumnFamilyData* cfd, const ExternalSstFileIngestionJob& ingestion_job);
#endif  // !ROCKSDB_LITE

  void NewThreadStatusCfInfo(ColumnFamilyData* cfd) const;

  void EraseThreadStatusCfInfo(ColumnFamilyData* cfd) const;

  void EraseThreadStatusDbInfo() const;

  // If disable_memtable is set the application logic must guarantee that the
  // batch will still be skipped from memtable during the recovery. An excption
  // to this is seq_per_batch_ mode, in which since each batch already takes one
  // seq, it is ok for the batch to write to memtable during recovery as long as
  // it only takes one sequence number: i.e., no duplicate keys.
  // In WriteCommitted it is guarnateed since disable_memtable is used for
  // prepare batch which will be written to memtable later during the commit,
  // and in WritePrepared it is guaranteed since it will be used only for WAL
  // markers which will never be written to memtable. If the commit marker is
  // accompanied with CommitTimeWriteBatch that is not written to memtable as
  // long as it has no duplicate keys, it does not violate the one-seq-per-batch
  // policy.
  // batch_cnt is expected to be non-zero in seq_per_batch mode and
  // indicates the number of sub-patches. A sub-patch is a subset of the write
  // batch that does not have duplicate keys.
  Status WriteImpl(const WriteOptions& options, WriteBatch* updates,
                   WriteCallback* callback = nullptr,
                   uint64_t* log_used = nullptr, uint64_t log_ref = 0,
                   bool disable_memtable = false, uint64_t* seq_used = nullptr,
                   size_t batch_cnt = 0,
                   PreReleaseCallback* pre_release_callback = nullptr);

  Status PipelinedWriteImpl(const WriteOptions& options, WriteBatch* updates,
                            WriteCallback* callback = nullptr,
                            uint64_t* log_used = nullptr, uint64_t log_ref = 0,
                            bool disable_memtable = false,
                            uint64_t* seq_used = nullptr);

  // batch_cnt is expected to be non-zero in seq_per_batch mode and indicates
  // the number of sub-patches. A sub-patch is a subset of the write batch that
  // does not have duplicate keys.
  Status WriteImplWALOnly(const WriteOptions& options, WriteBatch* updates,
                          WriteCallback* callback = nullptr,
                          uint64_t* log_used = nullptr, uint64_t log_ref = 0,
                          uint64_t* seq_used = nullptr, size_t batch_cnt = 0,
                          PreReleaseCallback* pre_release_callback = nullptr);

  // write cached_recoverable_state_ to memtable if it is not empty
  // The writer must be the leader in write_thread_ and holding mutex_
  Status WriteRecoverableState();

  // Actual implementation of Close()
  Status CloseImpl();

 private:
  friend class DB;
  friend class ErrorHandler;
  friend class InternalStats;
  friend class PessimisticTransaction;
  friend class TransactionBaseImpl;
  friend class WriteCommittedTxn;
  friend class WritePreparedTxn;
  friend class WritePreparedTxnDB;
  friend class WriteBatchWithIndex;
  friend class WriteUnpreparedTxnDB;
  friend class WriteUnpreparedTxn;

#ifndef ROCKSDB_LITE
  friend class ForwardIterator;
#endif
  friend struct SuperVersion;
  friend class CompactedDBImpl;
  friend class DBTest_ConcurrentFlushWAL_Test;
  friend class DBTest_MixedSlowdownOptionsStop_Test;
#ifndef NDEBUG
  friend class DBTest2_ReadCallbackTest_Test;
  friend class WriteCallbackTest_WriteWithCallbackTest_Test;
  friend class XFTransactionWriteHandler;
  friend class WriteUnpreparedTransactionTest_RecoveryTest_Test;
#endif
  struct CompactionState;

  struct WriteContext {
    SuperVersionContext superversion_context;
    autovector<MemTable*> memtables_to_free_;

    explicit WriteContext(bool create_superversion = false)
        : superversion_context(create_superversion) {}

    ~WriteContext() {
      superversion_context.Clean();
      for (auto& m : memtables_to_free_) {
        delete m;
      }
    }
  };

  struct PrepickedCompaction;
  struct PurgeFileInfo;

  // Recover the descriptor from persistent storage.  May do a significant
  // amount of work to recover recently logged updates.  Any changes to
  // be made to the descriptor are added to *edit.
  Status Recover(const std::vector<ColumnFamilyDescriptor>& column_families,
                 bool read_only = false, bool error_if_log_file_exist = false,
                 bool error_if_data_exists_in_logs = false);

  Status ResumeImpl();

  void MaybeIgnoreError(Status* s) const;

  const Status CreateArchivalDirectory();

  Status CreateColumnFamilyImpl(const ColumnFamilyOptions& cf_options,
                                const std::string& cf_name,
                                ColumnFamilyHandle** handle);

  Status DropColumnFamilyImpl(ColumnFamilyHandle* column_family);

  // Delete any unneeded files and stale in-memory entries.
  void DeleteObsoleteFiles();
  // Delete obsolete files and log status and information of file deletion
  void DeleteObsoleteFileImpl(int job_id, const std::string& fname,
                              const std::string& path_to_sync, FileType type,
                              uint64_t number);

  // Background process needs to call
  //     auto x = CaptureCurrentFileNumberInPendingOutputs()
  //     auto file_num = versions_->NewFileNumber();
  //     <do something>
  //     ReleaseFileNumberFromPendingOutputs(x)
  // This will protect any file with number `file_num` or greater from being
  // deleted while <do something> is running.
  // -----------
  // This function will capture current file number and append it to
  // pending_outputs_. This will prevent any background process to delete any
  // file created after this point.
  std::list<uint64_t>::iterator CaptureCurrentFileNumberInPendingOutputs();
  // This function should be called with the result of
  // CaptureCurrentFileNumberInPendingOutputs(). It then marks that any file
  // created between the calls CaptureCurrentFileNumberInPendingOutputs() and
  // ReleaseFileNumberFromPendingOutputs() can now be deleted (if it's not live
  // and blocked by any other pending_outputs_ calls)
  void ReleaseFileNumberFromPendingOutputs(std::list<uint64_t>::iterator v);

  Status SyncClosedLogs(JobContext* job_context);

  // Flush the in-memory write buffer to storage.  Switches to a new
  // log-file/memtable and writes a new descriptor iff successful. Then
  // installs a new super version for the column family.
  Status FlushMemTableToOutputFile(ColumnFamilyData* cfd,
                                   const MutableCFOptions& mutable_cf_options,
                                   bool* madeProgress, JobContext* job_context,
                                   SuperVersionContext* superversion_context,
                                   LogBuffer* log_buffer);

  // Argument required by background flush thread.
  struct BGFlushArg {
    BGFlushArg()
        : cfd_(nullptr), max_memtable_id_(0), superversion_context_(nullptr) {}
    BGFlushArg(ColumnFamilyData* cfd, uint64_t max_memtable_id,
               SuperVersionContext* superversion_context)
        : cfd_(cfd),
          max_memtable_id_(max_memtable_id),
          superversion_context_(superversion_context) {}

    // Column family to flush.
    ColumnFamilyData* cfd_;
    // Maximum ID of memtable to flush. In this column family, memtables with
    // IDs smaller than this value must be flushed before this flush completes.
    uint64_t max_memtable_id_;
    // Pointer to a SuperVersionContext object. After flush completes, RocksDB
    // installs a new superversion for the column family. This operation
    // requires a SuperVersionContext object (currently embedded in JobContext).
    SuperVersionContext* superversion_context_;
  };

  // Flush the memtables of (multiple) column families to multiple files on
  // persistent storage.
  Status FlushMemTablesToOutputFiles(
      const autovector<BGFlushArg>& bg_flush_args, bool* made_progress,
      JobContext* job_context, LogBuffer* log_buffer);

  Status AtomicFlushMemTablesToOutputFiles(
      const autovector<BGFlushArg>& bg_flush_args, bool* made_progress,
      JobContext* job_context, LogBuffer* log_buffer);

  // REQUIRES: log_numbers are sorted in ascending order
  Status RecoverLogFiles(const std::vector<uint64_t>& log_numbers,
                         SequenceNumber* next_sequence, bool read_only);

  // The following two methods are used to flush a memtable to
  // storage. The first one is used at database RecoveryTime (when the
  // database is opened) and is heavyweight because it holds the mutex
  // for the entire period. The second method WriteLevel0Table supports
  // concurrent flush memtables to storage.
  Status WriteLevel0TableForRecovery(int job_id, ColumnFamilyData* cfd,
                                     MemTable* mem, VersionEdit* edit);

  // Restore alive_log_files_ and total_log_size_ after recovery.
  // It needs to run only when there's no flush during recovery
  // (e.g. avoid_flush_during_recovery=true). May also trigger flush
  // in case total_log_size > max_total_wal_size.
  Status RestoreAliveLogFiles(const std::vector<uint64_t>& log_numbers);

  // num_bytes: for slowdown case, delay time is calculated based on
  //            `num_bytes` going through.
  Status DelayWrite(uint64_t num_bytes, const WriteOptions& write_options);

  Status ThrottleLowPriWritesIfNeeded(const WriteOptions& write_options,
                                      WriteBatch* my_batch);

  Status ScheduleFlushes(WriteContext* context);

  Status SwitchMemtable(ColumnFamilyData* cfd, WriteContext* context);

  void SelectColumnFamiliesForAtomicFlush(autovector<ColumnFamilyData*>* cfds);

  // Force current memtable contents to be flushed.
  Status FlushMemTable(ColumnFamilyData* cfd, const FlushOptions& options,
                       FlushReason flush_reason, bool writes_stopped = false);

  Status AtomicFlushMemTables(
      const autovector<ColumnFamilyData*>& column_family_datas,
      const FlushOptions& options, FlushReason flush_reason,
      bool writes_stopped = false);

  // Wait until flushing this column family won't stall writes
  Status WaitUntilFlushWouldNotStallWrites(ColumnFamilyData* cfd,
                                           bool* flush_needed);

  // Wait for memtable flushed.
  // If flush_memtable_id is non-null, wait until the memtable with the ID
  // gets flush. Otherwise, wait until the column family don't have any
  // memtable pending flush.
  // resuming_from_bg_err indicates whether the caller is attempting to resume
  // from background error.
  Status WaitForFlushMemTable(ColumnFamilyData* cfd,
                              const uint64_t* flush_memtable_id = nullptr,
                              bool resuming_from_bg_err = false) {
    return WaitForFlushMemTables({cfd}, {flush_memtable_id},
                                 resuming_from_bg_err);
  }
  // Wait for memtables to be flushed for multiple column families.
  Status WaitForFlushMemTables(
      const autovector<ColumnFamilyData*>& cfds,
      const autovector<const uint64_t*>& flush_memtable_ids,
      bool resuming_from_bg_err);

  // REQUIRES: mutex locked and in write thread.
  void AssignAtomicFlushSeq(const autovector<ColumnFamilyData*>& cfds);

  // REQUIRES: mutex locked
  Status SwitchWAL(WriteContext* write_context);

  // REQUIRES: mutex locked
  Status HandleWriteBufferFull(WriteContext* write_context);

  // REQUIRES: mutex locked
  Status PreprocessWrite(const WriteOptions& write_options, bool* need_log_sync,
                         WriteContext* write_context);

  WriteBatch* MergeBatch(const WriteThread::WriteGroup& write_group,
                         WriteBatch* tmp_batch, size_t* write_with_wal,
                         WriteBatch** to_be_cached_state);

  Status WriteToWAL(const WriteBatch& merged_batch, log::Writer* log_writer,
                    uint64_t* log_used, uint64_t* log_size);

  Status WriteToWAL(const WriteThread::WriteGroup& write_group,
                    log::Writer* log_writer, uint64_t* log_used,
                    bool need_log_sync, bool need_log_dir_sync,
                    SequenceNumber sequence);

  Status ConcurrentWriteToWAL(const WriteThread::WriteGroup& write_group,
                              uint64_t* log_used, SequenceNumber* last_sequence,
                              size_t seq_inc);

  // Used by WriteImpl to update bg_error_ if paranoid check is enabled.
  void WriteStatusCheck(const Status& status);

  // Used by WriteImpl to update bg_error_ in case of memtable insert error.
  void MemTableInsertStatusCheck(const Status& memtable_insert_status);

#ifndef ROCKSDB_LITE

  Status CompactFilesImpl(const CompactionOptions& compact_options,
                          ColumnFamilyData* cfd, Version* version,
                          const std::vector<std::string>& input_file_names,
                          std::vector<std::string>* const output_file_names,
                          const int output_level, int output_path_id,
                          JobContext* job_context, LogBuffer* log_buffer);

  // Wait for current IngestExternalFile() calls to finish.
  // REQUIRES: mutex_ held
  void WaitForIngestFile();

#else
  // IngestExternalFile is not supported in ROCKSDB_LITE so this function
  // will be no-op
  void WaitForIngestFile() {}
#endif  // ROCKSDB_LITE

  ColumnFamilyData* GetColumnFamilyDataByName(const std::string& cf_name);

  void MaybeScheduleFlushOrCompaction();

  // A flush request specifies the column families to flush as well as the
  // largest memtable id to persist for each column family. Once all the
  // memtables whose IDs are smaller than or equal to this per-column-family
  // specified value, this flush request is considered to have completed its
  // work of flushing this column family. After completing the work for all
  // column families in this request, this flush is considered complete.
  typedef std::vector<std::pair<ColumnFamilyData*, uint64_t>> FlushRequest;

  void GenerateFlushRequest(const autovector<ColumnFamilyData*>& cfds,
                            FlushRequest* req);

  void SchedulePendingFlush(const FlushRequest& req, FlushReason flush_reason);

  void SchedulePendingCompaction(ColumnFamilyData* cfd);
  void SchedulePendingGarbageCollection(ColumnFamilyData* cfd);
  void SchedulePendingPurge(std::string fname, std::string dir_to_sync,
                            FileType type, uint64_t number, int job_id);
  static void BGWorkCompaction(void* arg);
  static void BGWorkGarbageCollection(void* arg);
  // Runs a pre-chosen universal compaction involving bottom level in a
  // separate, bottom-pri thread pool.
  static void BGWorkBottomCompaction(void* arg);
  static void BGWorkFlush(void* db);
  static void BGWorkPurge(void* arg);
  static void UnscheduleCallback(void* arg);
  void BackgroundCallCompaction(PrepickedCompaction* prepicked_compaction,
                                Env::Priority bg_thread_pri);
  void BackgroundCallGarbageCollection();
  void BackgroundCallFlush();
  void BackgroundCallPurge();
  Status BackgroundCompaction(bool* madeProgress, JobContext* job_context,
                              LogBuffer* log_buffer,
                              PrepickedCompaction* prepicked_compaction);
  Status BackgroundGarbageCollection(bool* madeProgress,
                                     JobContext* job_context,
                                     LogBuffer* log_buffer);
  Status BackgroundFlush(bool* madeProgress, JobContext* job_context,
                         LogBuffer* log_buffer, FlushReason* reason);

  bool EnoughRoomForCompaction(ColumnFamilyData* cfd,
                               const std::vector<CompactionInputFiles>& inputs,
                               bool* sfm_bookkeeping, LogBuffer* log_buffer);

  // Schedule background tasks
  void StartTimedTasks();

  void PrintStatistics();

  // dump rocksdb.stats to LOG
  void DumpStats();

  // Return the minimum empty level that could hold the total data in the
  // input level. Return the input level, if such level could not be found.
  int FindMinimumEmptyLevelFitting(ColumnFamilyData* cfd,
                                   const MutableCFOptions& mutable_cf_options,
                                   int level);

  // Move the files in the input level to the target level.
  // If target_level < 0, automatically calculate the minimum level that could
  // hold the data set.
  Status ReFitLevel(ColumnFamilyData* cfd, int level, int target_level = -1);

  // helper functions for adding and removing from flush & compaction queues
  void AddToCompactionQueue(ColumnFamilyData* cfd);
  ColumnFamilyData* PopFirstFromCompactionQueue();

  void AddToGarbageCollectionQueue(ColumnFamilyData* cfd);
  ColumnFamilyData* PopFirstFromGarbageCollectionQueue();

  FlushRequest PopFirstFromFlushQueue();

  // helper function to call after some of the logs_ were synced
  void MarkLogsSynced(uint64_t up_to, bool synced_dir, const Status& status);

  SnapshotImpl* GetSnapshotImpl(bool is_write_conflict_boundary);

  uint64_t GetMaxTotalWalSize() const;

  Directory* GetDataDir(ColumnFamilyData* cfd, size_t path_id) const;

  Status CloseHelper();

  void WaitForBackgroundWork();

  // table_cache_ provides its own synchronization
  std::shared_ptr<Cache> table_cache_;

  // Lock over the persistent DB state.  Non-nullptr iff successfully acquired.
  FileLock* db_lock_;

  // In addition to mutex_, log_write_mutex_ protected writes to logs_ and
  // logfile_number_. With two_write_queues it also protects alive_log_files_,
  // and log_empty_. Refer to the definition of each variable below for more
  // details.
  InstrumentedMutex log_write_mutex_;
  // State below is protected by mutex_
  // With two_write_queues enabled, some of the variables that accessed during
  // WriteToWAL need different synchronization: log_empty_, alive_log_files_,
  // logs_, logfile_number_. Refer to the definition of each variable below for
  // more description.
  mutable InstrumentedMutex mutex_;

  std::atomic<bool> shutting_down_;
  // This condition variable is signaled on these conditions:
  // * whenever bg_compaction_scheduled_ goes down to 0
  // * if AnyManualCompaction, whenever a compaction finishes, even if it hasn't
  // made any progress
  // * whenever a compaction made any progress
  // * whenever bg_flush_scheduled_ or bg_purge_scheduled_ value decreases
  // (i.e. whenever a flush is done, even if it didn't make any progress)
  // * whenever there is an error in background purge, flush or compaction
  // * whenever num_running_ingest_file_ goes to 0.
  // * whenever pending_purge_obsolete_files_ goes to 0.
  // * whenever disable_delete_obsolete_files_ goes to 0.
  // * whenever SetOptions successfully updates options.
  // * whenever a column family is dropped.
  InstrumentedCondVar bg_cv_;
  // Writes are protected by locking both mutex_ and log_write_mutex_, and reads
  // must be under either mutex_ or log_write_mutex_. Since after ::Open,
  // logfile_number_ is currently updated only in write_thread_, it can be read
  // from the same write_thread_ without any locks.
  uint64_t logfile_number_;
  std::deque<uint64_t>
      log_recycle_files_;  // a list of log files that we can recycle
  bool log_dir_synced_;
  // Without two_write_queues, read and writes to log_empty_ are protected by
  // mutex_. Since it is currently updated/read only in write_thread_, it can be
  // accessed from the same write_thread_ without any locks. With
  // two_write_queues writes, where it can be updated in different threads,
  // read and writes are protected by log_write_mutex_ instead. This is to avoid
  // expesnive mutex_ lock during WAL write, which update log_empty_.
  bool log_empty_;
  ColumnFamilyHandleImpl* default_cf_handle_;
  InternalStats* default_cf_internal_stats_;
  std::unique_ptr<ColumnFamilyMemTablesImpl> column_family_memtables_;
  struct LogFileNumberSize {
    explicit LogFileNumberSize(uint64_t _number) : number(_number) {}
    void AddSize(uint64_t new_size) { size += new_size; }
    uint64_t number;
    uint64_t size = 0;
    bool getting_flushed = false;
  };
  struct LogWriterNumber {
    // pass ownership of _writer
    LogWriterNumber(uint64_t _number, log::Writer* _writer)
        : number(_number), writer(_writer) {}

    log::Writer* ReleaseWriter() {
      auto* w = writer;
      writer = nullptr;
      return w;
    }
    Status ClearWriter() {
      Status s = writer->WriteBuffer();
      delete writer;
      writer = nullptr;
      return s;
    }

    uint64_t number;
    // Visual Studio doesn't support deque's member to be noncopyable because
    // of a std::unique_ptr as a member.
    log::Writer* writer;  // own
    // true for some prefix of logs_
    bool getting_synced = false;
  };
  // Without two_write_queues, read and writes to alive_log_files_ are
  // protected by mutex_. However since back() is never popped, and push_back()
  // is done only from write_thread_, the same thread can access the item
  // reffered by back() without mutex_. With two_write_queues_, writes
  // are protected by locking both mutex_ and log_write_mutex_, and reads must
  // be under either mutex_ or log_write_mutex_.
  std::deque<LogFileNumberSize> alive_log_files_;
  // Log files that aren't fully synced, and the current log file.
  // Synchronization:
  //  - push_back() is done from write_thread_ with locked mutex_ and
  //  log_write_mutex_
  //  - pop_front() is done from any thread with locked mutex_ and
  //  log_write_mutex_
  //  - reads are done with either locked mutex_ or log_write_mutex_
  //  - back() and items with getting_synced=true are not popped,
  //  - The same thread that sets getting_synced=true will reset it.
  //  - it follows that the object referred by back() can be safely read from
  //  the write_thread_ without using mutex
  //  - it follows that the items with getting_synced=true can be safely read
  //  from the same thread that has set getting_synced=true
  std::deque<LogWriterNumber> logs_;
  // Signaled when getting_synced becomes false for some of the logs_.
  InstrumentedCondVar log_sync_cv_;
  // This is the app-level state that is written to the WAL but will be used
  // only during recovery. Using this feature enables not writing the state to
  // memtable on normal writes and hence improving the throughput. Each new
  // write of the state will replace the previous state entirely even if the
  // keys in the two consecuitive states do not overlap.
  // It is protected by log_write_mutex_ when two_write_queues_ is enabled.
  // Otherwise only the heaad of write_thread_ can access it.
  WriteBatch cached_recoverable_state_;
  std::atomic<bool> cached_recoverable_state_empty_ = {true};
  std::atomic<uint64_t> total_log_size_;
  // only used for dynamically adjusting max_total_wal_size. it is a sum of
  // [write_buffer_size * max_write_buffer_number] over all column families
  uint64_t max_total_in_memory_state_;
  // If true, we have only one (default) column family. We use this to optimize
  // some code-paths
  bool single_column_family_mode_;
  // If this is non-empty, we need to delete these log files in background
  // threads. Protected by db mutex.
  autovector<log::Writer*> logs_to_free_;

  bool is_snapshot_supported_;

  // Class to maintain directories for all database paths other than main one.
  class Directories {
   public:
    Status SetDirectories(Env* env, const std::string& dbname,
                          const std::string& wal_dir,
                          const std::vector<DbPath>& data_paths);

    Directory* GetDataDir(size_t path_id) const;

    Directory* GetWalDir() {
      if (wal_dir_) {
        return wal_dir_.get();
      }
      return db_dir_.get();
    }

    Directory* GetDbDir() { return db_dir_.get(); }

   private:
    std::unique_ptr<Directory> db_dir_;
    std::vector<std::unique_ptr<Directory>> data_dirs_;
    std::unique_ptr<Directory> wal_dir_;
  };

  Directories directories_;

  WriteBufferManager* write_buffer_manager_;

  WriteThread write_thread_;
  WriteBatch tmp_batch_;
  // The write thread when the writers have no memtable write. This will be used
  // in 2PC to batch the prepares separately from the serial commit.
  WriteThread nonmem_write_thread_;

  WriteController write_controller_;

  std::unique_ptr<RateLimiter> low_pri_write_rate_limiter_;

  // Size of the last batch group. In slowdown mode, next write needs to
  // sleep if it uses up the quota.
  // Note: This is to protect memtable and compaction. If the batch only writes
  // to the WAL its size need not to be included in this.
  uint64_t last_batch_group_size_;

  FlushScheduler flush_scheduler_;

  SnapshotList snapshots_;

  // For each background job, pending_outputs_ keeps the current file number at
  // the time that background job started.
  // FindObsoleteFiles()/PurgeObsoleteFiles() never deletes any file that has
  // number bigger than any of the file number in pending_outputs_. Since file
  // numbers grow monotonically, this also means that pending_outputs_ is always
  // sorted. After a background job is done executing, its file number is
  // deleted from pending_outputs_, which allows PurgeObsoleteFiles() to clean
  // it up.
  // State is protected with db mutex.
  std::list<uint64_t> pending_outputs_;

  // PurgeFileInfo is a structure to hold information of files to be deleted in
  // purge_queue_
  struct PurgeFileInfo {
    std::string fname;
    std::string dir_to_sync;
    FileType type;
    uint64_t number;
    int job_id;
    PurgeFileInfo(std::string fn, std::string d, FileType t, uint64_t num,
                  int jid)
        : fname(fn), dir_to_sync(d), type(t), number(num), job_id(jid) {}
  };

  // flush_queue_ and compaction_queue_ hold column families that we need to
  // flush and compact, respectively.
  // A column family is inserted into flush_queue_ when it satisfies condition
  // cfd->imm()->IsFlushPending()
  // A column family is inserted into compaction_queue_ when it satisfied
  // condition cfd->NeedsCompaction()
  // Column families in this list are all Ref()-erenced
  // TODO(icanadi) Provide some kind of ReferencedColumnFamily class that will
  // do RAII on ColumnFamilyData
  // Column families are in this queue when they need to be flushed or
  // compacted. Consumers of these queues are flush and compaction threads. When
  // column family is put on this queue, we increase unscheduled_flushes_ and
  // unscheduled_compactions_. When these variables are bigger than zero, that
  // means we need to schedule background threads for compaction and thread.
  // Once the background threads are scheduled, we decrease unscheduled_flushes_
  // and unscheduled_compactions_. That way we keep track of number of
  // compaction and flush threads we need to schedule. This scheduling is done
  // in MaybeScheduleFlushOrCompaction()
  // invariant(column family present in flush_queue_ <==>
  // ColumnFamilyData::pending_flush_ == true)
  std::deque<FlushRequest> flush_queue_;
  // invariant(column family present in compaction_queue_ <==>
  // ColumnFamilyData::pending_compaction_ == true)
  std::deque<ColumnFamilyData*> compaction_queue_;
  std::deque<ColumnFamilyData*> garbage_collection_queue_;

  // A queue to store filenames of the files to be purged
  std::deque<PurgeFileInfo> purge_queue_;

  // A vector to store the file numbers that have been assigned to certain
  // JobContext. Current implementation tracks ssts only.
  std::vector<uint64_t> files_grabbed_for_purge_;

  // A queue to store log writers to close
  std::deque<log::Writer*> logs_to_free_queue_;
  int unscheduled_flushes_;
  int unscheduled_compactions_;
  int unscheduled_garbage_collections_;

  // count how many background compactions are running or have been scheduled in
  // the BOTTOM pool
  int bg_bottom_compaction_scheduled_;

  // count how many background compactions are running or have been scheduled
  int bg_compaction_scheduled_;

  // count how many background garbage collections are running or have been
  // scheduled
  int bg_garbage_collection_scheduled_;

  // stores the number of compactions are currently running
  int num_running_compactions_;

  // stores the number of garbage collections are currently running
  int num_running_garbage_collections_;

  // number of background memtable flush jobs, submitted to the HIGH pool
  int bg_flush_scheduled_;

  // stores the number of flushes are currently running
  int num_running_flushes_;

  // number of background obsolete file purge jobs, submitted to the HIGH pool
  int bg_purge_scheduled_;

  // Information for a manual compaction
  struct ManualCompactionState {
    ColumnFamilyData* cfd;
    int input_level;
    int output_level;
    uint32_t output_path_id;
    Status status;
    bool done;
    bool in_progress;            // compaction request being processed?
    bool incomplete;             // only part of requested range compacted
    bool exclusive;              // current behavior of only one manual
    bool disallow_trivial_move;  // Force actual compaction to run
    const InternalKey* begin;    // nullptr means beginning of key range
    const InternalKey* end;      // nullptr means end of key range
    InternalKey* manual_end;     // how far we are compacting
    InternalKey tmp_storage;     // Used to keep track of compaction progress
    InternalKey tmp_storage1;    // Used to keep track of compaction progress
  };
  struct PrepickedCompaction {
    // background compaction takes ownership of `compaction`.
    Compaction* compaction;
    // caller retains ownership of `manual_compaction_state` as it is reused
    // across background compactions.
    ManualCompactionState* manual_compaction_state;  // nullptr if non-manual
  };
  std::deque<ManualCompactionState*> manual_compaction_dequeue_;

  struct CompactionArg {
    // caller retains ownership of `db`.
    DBImpl* db;
    // background compaction takes ownership of `prepicked_compaction`.
    PrepickedCompaction* prepicked_compaction;
  };

  // shall we disable deletion of obsolete files
  // if 0 the deletion is enabled.
  // if non-zero, files will not be getting deleted
  // This enables two different threads to call
  // EnableFileDeletions() and DisableFileDeletions()
  // without any synchronization
  int disable_delete_obsolete_files_;

  // Number of times FindObsoleteFiles has found deletable files and the
  // corresponding call to PurgeObsoleteFiles has not yet finished.
  int pending_purge_obsolete_files_;

  // last time when DeleteObsoleteFiles with full scan was executed. Originaly
  // initialized with startup time.
  uint64_t delete_obsolete_files_last_run_;

  // last time stats were dumped to LOG
  std::atomic<uint64_t> last_stats_dump_time_microsec_;

  // Each flush or compaction gets its own job id. this counter makes sure
  // they're unique
  std::atomic<int> next_job_id_;

  // A flag indicating whether the current rocksdb database has any
  // data that is not yet persisted into either WAL or SST file.
  // Used when disableWAL is true.
  std::atomic<bool> has_unpersisted_data_;

  // if an attempt was made to flush all column families that
  // the oldest log depends on but uncommited data in the oldest
  // log prevents the log from being released.
  // We must attempt to free the dependent memtables again
  // at a later time after the transaction in the oldest
  // log is fully commited.
  bool unable_to_release_oldest_log_;

  static const int KEEP_LOG_FILE_NUM = 1000;
  // MSVC version 1800 still does not have constexpr for ::max()
  static const uint64_t kNoTimeOut = port::kMaxUint64;

  std::string db_absolute_path_;

  // The options to access storage files
  const EnvOptions env_options_;

  // Additonal options for compaction and flush
  EnvOptions env_options_for_compaction_;

  // Number of running IngestExternalFile() calls.
  // REQUIRES: mutex held
  int num_running_ingest_file_;

#ifndef ROCKSDB_LITE
  WalManager wal_manager_;
#endif  // ROCKSDB_LITE

  // Unified interface for logging events
  EventLogger event_logger_;

  // A value of > 0 temporarily disables scheduling of background work
  int bg_work_paused_;

  // A value of > 0 temporarily disables scheduling of background compaction
  int bg_compaction_paused_;

  // Guard against multiple concurrent refitting
  bool refitting_level_;

  // Indicate DB was opened successfully
  bool opened_successfully_;

  LogsWithPrepTracker logs_with_prep_tracker_;

  // Callback for compaction to check if a key is visible to a snapshot.
  // REQUIRES: mutex held
  std::unique_ptr<SnapshotChecker> snapshot_checker_;

  // Callback for when the cached_recoverable_state_ is written to memtable
  // Only to be set during initialization
  std::unique_ptr<PreReleaseCallback> recoverable_state_pre_release_callback_;

  // handle for scheduling jobs at fixed intervals
  // REQUIRES: mutex locked
  std::unique_ptr<rocksdb::RepeatableThread> thread_dump_stats_;

  // No copying allowed
  DBImpl(const DBImpl&);
  void operator=(const DBImpl&);

  // Background threads call this function, which is just a wrapper around
  // the InstallSuperVersion() function. Background threads carry
  // sv_context which can have new_superversion already
  // allocated.
  // All ColumnFamily state changes go through this function. Here we analyze
  // the new state and we schedule background work if we detect that the new
  // state needs flush or compaction.
  void InstallSuperVersionAndScheduleWork(
      ColumnFamilyData* cfd, SuperVersionContext* sv_context,
      const MutableCFOptions& mutable_cf_options,
      FlushReason flush_reason = FlushReason::kOthers);

#ifndef ROCKSDB_LITE
  using DB::GetPropertiesOfAllTables;
  virtual Status GetPropertiesOfAllTables(
      ColumnFamilyHandle* column_family,
      TablePropertiesCollection* props) override;
  virtual Status GetPropertiesOfTablesInRange(
      ColumnFamilyHandle* column_family, const Range* range, std::size_t n,
      TablePropertiesCollection* props) override;

#endif  // ROCKSDB_LITE

  bool GetIntPropertyInternal(ColumnFamilyData* cfd,
                              const DBPropertyInfo& property_info,
                              bool is_locked, uint64_t* value);
  bool GetPropertyHandleOptionsStatistics(std::string* value);

  bool HasPendingManualCompaction();
  bool HasExclusiveManualCompaction();
  void AddManualCompaction(ManualCompactionState* m);
  void RemoveManualCompaction(ManualCompactionState* m);
  bool ShouldntRunManualCompaction(ManualCompactionState* m);
  bool HaveManualCompaction(ColumnFamilyData* cfd);
  bool MCOverlap(ManualCompactionState* m, ManualCompactionState* m1);

  bool ShouldPurge(uint64_t file_number) const;
  void MarkAsGrabbedForPurge(uint64_t file_number);

  size_t GetWalPreallocateBlockSize(uint64_t write_buffer_size) const;
  Env::WriteLifeTimeHint CalculateWALWriteHint() { return Env::WLTH_SHORT; }

  // When set, we use a separate queue for writes that dont write to memtable.
  // In 2PC these are the writes at Prepare phase.
  const bool two_write_queues_;
  const bool manual_wal_flush_;
  // Increase the sequence number after writing each batch, whether memtable is
  // disabled for that or not. Otherwise the sequence number is increased after
  // writing each key into memtable. This implies that when disable_memtable is
  // set, the seq is not increased at all.
  //
  // Default: false
  const bool seq_per_batch_;
  // This determines during recovery whether we expect one writebatch per
  // recovered transaction, or potentially multiple writebatches per
  // transaction. For WriteUnprepared, this is set to false, since multiple
  // batches can exist per transaction.
  //
  // Default: true
  const bool batch_per_txn_;
  // LastSequence also indicates last published sequence visibile to the
  // readers. Otherwise LastPublishedSequence should be used.
  const bool last_seq_same_as_publish_seq_;
  // It indicates that a customized gc algorithm must be used for
  // flush/compaction and if it is not provided vis SnapshotChecker, we should
  // disable gc to be safe.
  const bool use_custom_gc_;
  // Flag to indicate that the DB instance shutdown has been initiated. This
  // different from shutting_down_ atomic in that it is set at the beginning
  // of shutdown sequence, specifically in order to prevent any background
  // error recovery from going on in parallel. The latter, shutting_down_,
  // is set a little later during the shutdown after scheduling memtable
  // flushes
  std::atomic<bool> shutdown_initiated_;
  // Flag to indicate whether sst_file_manager object was allocated in
  // DB::Open() or passed to us
  bool own_sfm_;

  // Clients must periodically call SetPreserveDeletesSequenceNumber()
  // to advance this seqnum. Default value is 0 which means ALL deletes are
  // preserved. Note that this has no effect if DBOptions.preserve_deletes
  // is set to false.
  std::atomic<SequenceNumber> preserve_deletes_seqnum_;
  const bool preserve_deletes_;

  // Flag to check whether Close() has been called on this DB
  bool closed_;

  ErrorHandler error_handler_;

  // Conditional variable to coordinate installation of atomic flush results.
  // With atomic flush, each bg thread installs the result of flushing multiple
  // column families, and different threads can flush different column
  // families. It's difficult to rely on one thread to perform batch
  // installation for all threads. This is different from the non-atomic flush
  // case.
  // atomic_flush_install_cv_ makes sure that threads install atomic flush
  // results sequentially. Flush results of memtables with lower IDs get
  // installed to MANIFEST first.
  InstrumentedCondVar atomic_flush_install_cv_;

  std::string bytedance_tags_;
<<<<<<< HEAD
  cheapis::ServerRunner console_runner_;
=======
  QPSReporter write_qps_reporter_;
  QPSReporter read_qps_reporter_;
  QPSReporter newiterator_qps_reporter_;
  QPSReporter seek_qps_reporter_;
  QPSReporter next_qps_reporter_;
  QPSReporter seekforprev_qps_reporter_;
  QPSReporter prev_qps_reporter_;
>>>>>>> 786dbcea
};

extern Options SanitizeOptions(const std::string& db, const Options& src);

extern DBOptions SanitizeOptions(const std::string& db, const DBOptions& src);

extern CompressionType GetCompressionFlush(
    const ImmutableCFOptions& ioptions,
    const MutableCFOptions& mutable_cf_options);

// Return the earliest log file to keep after the memtable flush is
// finalized.
// `cfd_to_flush` is the column family whose memtable (specified in
// `memtables_to_flush`) will be flushed and thus will not depend on any WAL
// file.
// The function is only applicable to 2pc mode.
extern uint64_t PrecomputeMinLogNumberToKeep(
    VersionSet* vset, const ColumnFamilyData& cfd_to_flush,
    autovector<VersionEdit*> edit_list,
    const autovector<MemTable*>& memtables_to_flush,
    LogsWithPrepTracker* prep_tracker);

// `cfd_to_flush` is the column family whose memtable will be flushed and thus
// will not depend on any WAL file. nullptr means no memtable is being flushed.
// The function is only applicable to 2pc mode.
extern uint64_t FindMinPrepLogReferencedByMemTable(
    VersionSet* vset, const ColumnFamilyData* cfd_to_flush,
    const autovector<MemTable*>& memtables_to_flush);

// Fix user-supplied options to be reasonable
template <class T, class V>
static void ClipToRange(T* ptr, V minvalue, V maxvalue) {
  if (static_cast<V>(*ptr) > maxvalue) *ptr = maxvalue;
  if (static_cast<V>(*ptr) < minvalue) *ptr = minvalue;
}

}  // namespace rocksdb<|MERGE_RESOLUTION|>--- conflicted
+++ resolved
@@ -58,11 +58,8 @@
 #include "util/stop_watch.h"
 #include "util/thread_local.h"
 #include "util/trace_replay.h"
-<<<<<<< HEAD
 #include "utilities/console/server.h"
-=======
 #include "utilities/trace/bytedance_metrics.h"
->>>>>>> 786dbcea
 
 namespace rocksdb {
 
@@ -1646,9 +1643,7 @@
   InstrumentedCondVar atomic_flush_install_cv_;
 
   std::string bytedance_tags_;
-<<<<<<< HEAD
   cheapis::ServerRunner console_runner_;
-=======
   QPSReporter write_qps_reporter_;
   QPSReporter read_qps_reporter_;
   QPSReporter newiterator_qps_reporter_;
@@ -1656,7 +1651,6 @@
   QPSReporter next_qps_reporter_;
   QPSReporter seekforprev_qps_reporter_;
   QPSReporter prev_qps_reporter_;
->>>>>>> 786dbcea
 };
 
 extern Options SanitizeOptions(const std::string& db, const Options& src);
