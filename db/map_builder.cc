//  Copyright (c) 2011-present, Facebook, Inc.  All rights reserved.
//  This source code is licensed under both the GPLv2 (found in the
//  COPYING file in the root directory) and Apache 2.0 License
//  (found in the LICENSE.Apache file in the root directory).
//
// Copyright (c) 2011 The LevelDB Authors. All rights reserved.
// Use of this source code is governed by a BSD-style license that can be
// found in the LICENSE file. See the AUTHORS file for names of contributors.

#include "db/map_builder.h"

#ifndef __STDC_FORMAT_MACROS
#define __STDC_FORMAT_MACROS
#endif

#include <inttypes.h>
#include <algorithm>
#include <list>
#include <string>
#include <unordered_map>
#include <unordered_set>

#include "db/builder.h"
#include "db/dbformat.h"
#include "db/event_helpers.h"
#include "monitoring/thread_status_util.h"
#include "util/c_style_callback.h"
#include "util/iterator_cache.h"
#include "util/sst_file_manager_impl.h"

namespace rocksdb {

struct FileMetaDataBoundBuilder {
  const InternalKeyComparator& icomp;
  InternalKey smallest, largest;
  SequenceNumber smallest_seqno;
  SequenceNumber largest_seqno;
  uint64_t creation_time;

  FileMetaDataBoundBuilder(const InternalKeyComparator& _icomp)
      : icomp(_icomp),
        smallest_seqno(kMaxSequenceNumber),
        largest_seqno(0),
        creation_time(0) {}

  void Update(const FileMetaData* f) {
    if (smallest.size() == 0 || icomp.Compare(f->smallest, smallest) < 0) {
      smallest = f->smallest;
    }
    if (largest.size() == 0 || icomp.Compare(f->largest, largest) > 0) {
      largest = f->largest;
    }
    smallest_seqno = std::min(smallest_seqno, f->fd.smallest_seqno);
    largest_seqno = std::max(largest_seqno, f->fd.largest_seqno);
  }
};

bool IsPrefaceRange(const Range& range, const FileMetaData* f,
                    const InternalKeyComparator& icomp) {
  auto uc = icomp.user_comparator();
  return
      f->prop.purpose == kEssenceSst && range.include_start &&
      icomp.Compare(range.start, f->smallest.Encode()) == 0 &&
      uc->Compare(ExtractUserKey(range.limit), f->largest.user_key()) == 0 &&
      (ExtractInternalKeyFooter(f->largest.Encode()) == kMaxSequenceNumber
           ? ExtractInternalKeyFooter(range.limit) == kMaxSequenceNumber
           : range.include_limit &&
             ExtractInternalKeyFooter(range.limit) ==
             ExtractInternalKeyFooter(f->largest.Encode()));
}

namespace {

struct RangeWithDepend {
  InternalKey point[2];
  bool include[2];
  bool no_records;
  bool stable;
  std::vector<MapSstElement::LinkTarget> dependence;

  RangeWithDepend() = default;

  RangeWithDepend(const FileMetaData* f) {
    assert(GetInternalKeySeqno(f->smallest.Encode()) != kMaxSequenceNumber);
    point[0] = f->smallest;
    if (GetInternalKeySeqno(f->largest.Encode()) == kMaxSequenceNumber) {
      point[1].Set(f->largest.user_key(), kMaxSequenceNumber, kTypeDeletion);
    } else {
      point[1] = f->largest;
    }
    include[0] = true;
    include[1] = true;
    no_records = false;
    stable = false;
    dependence.emplace_back(MapSstElement::LinkTarget{f->fd.GetNumber(), 0});
  }

  RangeWithDepend(const MapSstElement& map_element) {
    point[0].DecodeFrom(map_element.smallest_key_);
    point[1].DecodeFrom(map_element.largest_key_);
    include[0] = map_element.include_smallest_;
    include[1] = map_element.include_largest_;
    no_records = map_element.no_records_;
    stable = true;
    dependence = map_element.link_;
  }
  RangeWithDepend(const Range& range) {
    if (GetInternalKeySeqno(range.start) == kMaxSequenceNumber) {
      point[0].Set(ExtractUserKey(range.start), kMaxSequenceNumber,
                   kTypeDeletion);
      include[0] = false;
    } else {
      point[0].DecodeFrom(range.limit);
      include[0] = range.include_limit;
    }
    if (GetInternalKeySeqno(range.limit) == kMaxSequenceNumber) {
      point[1].Set(ExtractUserKey(range.limit), kMaxSequenceNumber,
                   kTypeDeletion);
      include[1] = true;
    } else {
      point[1].DecodeFrom(range.limit);
      include[1] = range.include_limit;
    }
    no_records = false;
    stable = false;
  }
};

bool IsEmptyMapSstElement(const RangeWithDepend& range,
                          const InternalKeyComparator& icomp) {
  if (range.dependence.size() != 1) {
    return false;
  }
  if (icomp.user_comparator()->Compare(range.point[0].user_key(),
                                       range.point[1].user_key()) != 0) {
    return false;
  }
  ParsedInternalKey pikey;
  if (!ParseInternalKey(range.point[1].Encode(), &pikey)) {
    // TODO log error
    return false;
  }
  return pikey.sequence == kMaxSequenceNumber;
}

int CompInclude(int c, size_t ab, size_t ai, size_t bb, size_t bi) {
#define CASE(a, b, c, d) \
  (((a) ? 1 : 0) | ((b) ? 2 : 0) | ((c) ? 4 : 0) | ((d) ? 8 : 0))
  if (c != 0) {
    return c;
  }
  switch (CASE(ab, ai, bb, bi)) {
    // a: [   [   (   )   )   [
    // b: (   )   ]   ]   (   ]
    case CASE(0, 1, 0, 0):
    case CASE(0, 1, 1, 0):
    case CASE(0, 0, 1, 1):
    case CASE(1, 0, 1, 1):
    case CASE(1, 0, 0, 0):
    case CASE(0, 1, 1, 1):
      return -1;
    // a: (   )   ]   ]   (   ]
    // b: [   [   (   )   )   [
    case CASE(0, 0, 0, 1):
    case CASE(1, 0, 0, 1):
    case CASE(1, 1, 0, 0):
    case CASE(1, 1, 1, 0):
    case CASE(0, 0, 1, 0):
    case CASE(1, 1, 0, 1):
      return 1;
    // a: [   ]   (   )
    // b: [   ]   (   )
    default:
      return 0;
  }
#undef CASE
}
}  // namespace

class MapSstElementIterator {
 public:
  MapSstElementIterator(const std::vector<RangeWithDepend>& ranges,
                        IteratorCache& iterator_cache,
                        const InternalKeyComparator& icomp)
      : ranges_(ranges), iterator_cache_(iterator_cache), icomp_(icomp) {}
  bool Valid() const { return !buffer_.empty(); }
  void SeekToFirst() {
    where_ = ranges_.begin();
    PrepareNext();
  }
  void Next() { PrepareNext(); }
  Slice key() const { return map_elements_.Key(); }
  Slice value() const { return buffer_; }
  Status status() const { return status_; }

  const std::unordered_set<uint64_t>& GetDependence() const {
    return dependence_build_;
  }

<<<<<<< HEAD
  size_t GetReadAmp() const { return sst_read_amp_; }
=======
  std::pair<size_t, double> GetSstReadAmp() const {
    return {sst_read_amp_, sst_read_amp_ratio_};
  }
>>>>>>> 76a74d36

 private:
  void PrepareNext() {
    if (where_ == ranges_.end()) {
      buffer_.clear();
      if (sst_read_amp_size_ == 0) {
        sst_read_amp_ratio_ = sst_read_amp_;
      } else {
        sst_read_amp_ratio_ /= sst_read_amp_size_;
      }
      assert(sst_read_amp_ratio_ >= 1);
      assert(sst_read_amp_ratio_ <= sst_read_amp_);
      return;
    }
    auto& start = map_elements_.smallest_key_ = where_->point[0].Encode();
    auto& end = map_elements_.largest_key_ = where_->point[1].Encode();
    assert(icomp_.Compare(start, end) <= 0);
    bool& include_start = map_elements_.include_smallest_ = where_->include[0];
    bool& include_end = map_elements_.include_largest_ = where_->include[1];
    bool& no_records = map_elements_.no_records_ = where_->no_records;
    bool stable = where_->stable;
    map_elements_.link_ = where_->dependence;

    auto merge_depend = [](MapSstElement& e,
                           const std::vector<MapSstElement::LinkTarget>& d) {
      size_t insert_pos = e.link_.size();
      for (auto rit = d.rbegin(); rit != d.rend(); ++rit) {
        size_t new_pos;
        for (new_pos = 0; new_pos < insert_pos; ++new_pos) {
          if (e.link_[new_pos].file_number == rit->file_number) {
            break;
          }
        }
        if (new_pos == insert_pos) {
          e.link_.emplace(e.link_.begin() + new_pos, *rit);
        } else {
          insert_pos = new_pos;
        }
      }
    };

    ++where_;
    if (where_ != ranges_.end() &&
        icomp_.Compare(start, where_->point[0].Encode()) == 0) {
      assert(include_start && include_end && !where_->include[0]);
      assert(icomp_.Compare(start, end) == 0);
      end = where_->point[1].Encode();
      include_end = where_->include[1];
      merge_depend(map_elements_, where_->dependence);
      stable = false;
      ++where_;
    }
    if (where_ != ranges_.end() &&
        icomp_.Compare(end, where_->point[1].Encode()) == 0) {
      assert(!include_end && where_->include[0] && where_->include[1]);
      assert(icomp_.Compare(where_->point[0], where_->point[1]) == 0);
      include_end = true;
      merge_depend(map_elements_, where_->dependence);
      stable = false;
      ++where_;
    }

    size_t range_size = 0;
    if (stable) {
      for (auto& link : map_elements_.link_) {
<<<<<<< HEAD
        dependence_build_.emplace(link.file_number);
=======
        sst_depend_build_.emplace(link.file_number);
        range_size += link.size;
>>>>>>> 76a74d36
      }
    } else {
      no_records = true;
      for (auto& link : map_elements_.link_) {
        dependence_build_.emplace(link.file_number);
        TableReader* reader;
        auto iter = iterator_cache_.GetIterator(link.file_number, &reader);
        if (!iter->status().ok()) {
          buffer_.clear();
          status_ = iter->status();
          return;
        }
        iter->Seek(start);
        if (!iter->Valid()) {
          continue;
        }
        if (!include_start && icomp_.Compare(iter->key(), start) == 0) {
          iter->Next();
          if (!iter->Valid()) {
            continue;
          }
        }
        temp_start_.DecodeFrom(iter->key());
        iter->SeekForPrev(end);
        if (!iter->Valid()) {
          continue;
        }
        if (!include_end && icomp_.Compare(iter->key(), end) == 0) {
          iter->Prev();
          if (!iter->Valid()) {
            continue;
          }
        }
        temp_end_.DecodeFrom(iter->key());
        if (icomp_.Compare(temp_start_, temp_end_) <= 0) {
          uint64_t start_offset =
              reader->ApproximateOffsetOf(temp_start_.Encode());
          uint64_t end_offset = reader->ApproximateOffsetOf(temp_end_.Encode());
          link.size = end_offset - start_offset;
          range_size += link.size;
          no_records = false;
        } else {
          link.size = 0;
        }
      }
    }
    sst_read_amp_ = std::max(sst_read_amp_, map_elements_.link_.size());
    sst_read_amp_ratio_ += map_elements_.link_.size() * range_size;
    sst_read_amp_size_ += range_size;
    map_elements_.Value(&buffer_);  // Encode value
  }

 private:
  Status status_;
  MapSstElement map_elements_;
  InternalKey temp_start_, temp_end_;
  std::string buffer_;
  std::vector<RangeWithDepend>::const_iterator where_;
  const std::vector<RangeWithDepend>& ranges_;
  std::unordered_set<uint64_t> dependence_build_;
  size_t sst_read_amp_ = 0;
  double sst_read_amp_ratio_ = 0;
  size_t sst_read_amp_size_ = 0;
  IteratorCache& iterator_cache_;
  const InternalKeyComparator& icomp_;
};

namespace {

Status LoadRangeWithDepend(std::vector<RangeWithDepend>& ranges,
                           FileMetaDataBoundBuilder* bound_builder,
                           IteratorCache& iterator_cache,
                           const FileMetaData* const* file_meta, size_t n) {
  MapSstElement map_element;
  for (size_t i = 0; i < n; ++i) {
    auto f = file_meta[i];
    TableReader* reader;
    if (f->prop.purpose == kMapSst) {
      auto iter = iterator_cache.GetIterator(f, &reader);
      assert(iter != nullptr);
      if (!iter->status().ok()) {
        return iter->status();
      }
      for (iter->SeekToFirst(); iter->Valid(); iter->Next()) {
        auto value = iter->value();
        auto s = value.inplace_decode();
        if (!s.ok()) {
          return s;
        }
        if (!map_element.Decode(iter->key(), value)) {
          return Status::Corruption("Map sst invalid key or value");
        }
        ranges.emplace_back(map_element);
      }
    } else {
      auto iter = iterator_cache.GetIterator(f, &reader);
      assert(iter != nullptr);
      if (!iter->status().ok()) {
        return iter->status();
      }
      ranges.emplace_back(f);
    }
    if (bound_builder != nullptr) {
      bound_builder->Update(f);
      bound_builder->creation_time =
          std::max(bound_builder->creation_time,
                   reader->GetTableProperties()->creation_time);
    }
  }
  return Status::OK();
}

enum class PartitionType {
  kMerge,
  kDelete,
};

// Partition two sorted non-overlap range vector
// a: [ -------- )      [ -------- ]
// b:       ( -------------- ]
// r: [ -- ]( -- )[ -- )[ -- ]( -- ]
std::vector<RangeWithDepend> PartitionRangeWithDepend(
    const std::vector<RangeWithDepend>& ranges_a,
    const std::vector<RangeWithDepend>& ranges_b,
    const InternalKeyComparator& icomp, PartitionType type) {
  std::vector<RangeWithDepend> output;
  assert(!ranges_a.empty() && !ranges_b.empty());
  const RangeWithDepend* source;
  auto put_left = [&](const InternalKey& key, bool include,
                      const RangeWithDepend* r) {
    assert(output.empty() || icomp.Compare(output.back().point[1], key) < 0 ||
           !output.back().include[1] || !include);
    output.emplace_back();
    auto& back = output.back();
    back.point[0] = key;
    back.include[0] = include;
    source = r;
  };
  auto put_right = [&](const InternalKey& key, bool include,
                       const RangeWithDepend* r) {
    auto& back = output.back();
    if (back.dependence.empty() || (icomp.Compare(key, back.point[0]) == 0 &&
                                (!back.include[0] || !include))) {
      output.pop_back();
      return;
    }
    back.point[1] = key;
    back.include[1] = include;
    assert(icomp.Compare(back.point[0], back.point[1]) <= 0);
    if (IsEmptyMapSstElement(back, icomp)) {
      output.pop_back();
    }
    if (source == nullptr || r == nullptr || source != r) {
      back.stable = false;
    }
  };
  auto put_depend = [&](const RangeWithDepend* a, const RangeWithDepend* b) {
    auto& dependence = output.back().dependence;
    auto& no_records = output.back().no_records;
    auto& stable = output.back().stable;
    assert(a != nullptr || b != nullptr);
    switch (type) {
      case PartitionType::kMerge:
        if (a != nullptr) {
          dependence = a->dependence;
          if (b != nullptr) {
            stable = false;
            dependence.insert(dependence.end(), b->dependence.begin(),
                              b->dependence.end());
          } else {
            no_records = a->no_records;
            stable = a->stable;
          }
        } else {
          no_records = b->no_records;
          stable = b->stable;
          dependence = b->dependence;
        }
        assert(!dependence.empty());
        break;
      case PartitionType::kDelete:
        if (b == nullptr) {
          no_records = a->no_records;
          stable = a->stable;
          dependence = a->dependence;
        } else {
          assert(b->dependence.empty());
        }
        break;
    }
  };
  size_t ai = 0, bi = 0;  // range index
  size_t ac, bc;          // changed
  size_t ab = 0, bb = 0;  // left bound or right bound
#define CASE(a, b, c, d) \
  (((a) ? 1 : 0) | ((b) ? 2 : 0) | ((c) ? 4 : 0) | ((d) ? 8 : 0))
  do {
    int c;
    if (ai < ranges_a.size() && bi < ranges_b.size()) {
      c = icomp.Compare(ranges_a[ai].point[ab], ranges_b[bi].point[bb]);
      c = CompInclude(c, ab, ranges_a[ai].include[ab], bb,
                      ranges_b[bi].include[bb]);
    } else {
      c = ai < ranges_a.size() ? -1 : 1;
    }
    ac = c <= 0;
    bc = c >= 0;
    switch (CASE(ab, bb, ac, bc)) {
      // out ranges_a , out ranges_b , enter ranges_a
      case CASE(0, 0, 1, 0):
        put_left(ranges_a[ai].point[ab], ranges_a[ai].include[ab],
                 &ranges_a[ai]);
        put_depend(&ranges_a[ai], nullptr);
        break;
      // in ranges_a , out ranges_b , leave ranges_a
      case CASE(1, 0, 1, 0):
        put_right(ranges_a[ai].point[ab], ranges_a[ai].include[ab],
                  &ranges_a[ai]);
        break;
      // out ranges_a , out ranges_b , enter ranges_b
      case CASE(0, 0, 0, 1):
        put_left(ranges_b[bi].point[bb], ranges_b[bi].include[bb],
                 &ranges_b[bi]);
        put_depend(nullptr, &ranges_b[bi]);
        break;
      // out ranges_a , in ranges_b , leave ranges_b
      case CASE(0, 1, 0, 1):
        put_right(ranges_b[bi].point[bb], ranges_b[bi].include[bb],
                  &ranges_b[bi]);
        break;
      // in ranges_a , out ranges_b , begin ranges_b
      case CASE(1, 0, 0, 1):
        put_right(ranges_b[bi].point[bb], !ranges_b[bi].include[bb],
                  nullptr);
        put_left(ranges_b[bi].point[bb], ranges_b[bi].include[bb],
                 &ranges_b[bi]);
        put_depend(&ranges_a[ai], &ranges_b[bi]);
        break;
      // in ranges_a , in ranges_b , leave ranges_b
      case CASE(1, 1, 0, 1):
        put_right(ranges_b[bi].point[bb], ranges_b[bi].include[bb],
                  &ranges_b[bi]);
        put_left(ranges_b[bi].point[bb], !ranges_b[bi].include[bb],
                 nullptr);
        put_depend(&ranges_a[ai], nullptr);
        break;
      // out ranges_a , in ranges_b , begin ranges_a
      case CASE(0, 1, 1, 0):
        put_right(ranges_a[ai].point[ab], !ranges_a[ai].include[ab],
                  nullptr);
        put_left(ranges_a[ai].point[ab], ranges_a[ai].include[ab],
                 &ranges_a[ai]);
        put_depend(&ranges_a[ai], &ranges_b[bi]);
        break;
      // in ranges_a , in ranges_b , leave ranges_a
      case CASE(1, 1, 1, 0):
        put_right(ranges_a[ai].point[ab], ranges_a[ai].include[ab],
                  &ranges_a[ai]);
        put_left(ranges_a[ai].point[ab], !ranges_a[ai].include[ab],
                 nullptr);
        put_depend(nullptr, &ranges_b[bi]);
        break;
      // out ranges_a , out ranges_b , enter ranges_a , enter ranges_b
      case CASE(0, 0, 1, 1):
        put_left(ranges_a[ai].point[ab], ranges_a[ai].include[ab],
                 nullptr);
        put_depend(&ranges_a[ai], &ranges_b[bi]);
        break;
      // in ranges_a , in ranges_b , leave ranges_a , leave ranges_b
      case CASE(1, 1, 1, 1):
        put_right(ranges_a[ai].point[ab], ranges_a[ai].include[ab],
                  nullptr);
        break;
      default:
        assert(false);
    }
    ai += (ab + ac) / 2;
    bi += (bb + bc) / 2;
    ab = (ab + ac) % 2;
    bb = (bb + bc) % 2;
  } while (ai != ranges_a.size() || bi != ranges_b.size());
#undef CASE
  return output;
}

}  // namespace

MapBuilder::MapBuilder(int job_id, const ImmutableDBOptions& db_options,
                       const EnvOptions& env_options, VersionSet* versions,
                       Statistics* stats, const std::string& dbname)
    : job_id_(job_id),
      dbname_(dbname),
      db_options_(db_options),
      env_options_(env_options),
      env_(db_options.env),
      env_options_for_read_(
          env_->OptimizeForCompactionTableRead(env_options, db_options_)),
      versions_(versions),
      stats_(stats) {}

Status MapBuilder::Build(const std::vector<CompactionInputFiles>& inputs,
                         const std::vector<Range>& deleted_range,
                         const std::vector<const FileMetaData*>& added_files,
                         int output_level, uint32_t output_path_id,
                         VersionStorageInfo* vstorage, ColumnFamilyData* cfd,
                         const MutableCFOptions& mutable_cf_options,
                         VersionEdit* edit, FileMetaData* file_meta_ptr,
                         std::unique_ptr<TableProperties>* prop_ptr,
                         std::set<FileMetaData*>* deleted_files) {
  auto& icomp = cfd->internal_comparator();
  DependenceMap empty_dependence_map;

  auto create_iterator = [&](const FileMetaData* f,
                             const DependenceMap& dependence_map, Arena* arena,
                             TableReader** reader_ptr) -> InternalIterator* {
    ReadOptions read_options;
    read_options.verify_checksums = true;
    read_options.fill_cache = false;
    read_options.total_order_seek = true;

    return cfd->table_cache()->NewIterator(
        read_options, env_options_for_read_, cfd->internal_comparator(), *f,
        f->prop.purpose == kMapSst ? empty_dependence_map : dependence_map,
        nullptr, cfd->GetCurrentMutableCFOptions()->prefix_extractor.get(),
        reader_ptr, nullptr /* no per level latency histogram */,
        true /* for_compaction */, arena, false /* skip_filters */, -1);
  };

  IteratorCache iterator_cache(vstorage->dependence_map(), &create_iterator,
                               c_style_callback(create_iterator));

  std::list<std::vector<RangeWithDepend>> level_ranges;
  MapSstElement map_element;
  FileMetaDataBoundBuilder bound_builder(cfd->internal_comparator());
  Status s;
  size_t input_range_count = 0;

  // load input files into level_ranges
  for (auto& level_files : inputs) {
    if (level_files.files.empty()) {
      continue;
    }
    if (level_files.level == 0) {
      for (auto f : level_files.files) {
        std::vector<RangeWithDepend> ranges;
        s = LoadRangeWithDepend(ranges, &bound_builder, iterator_cache, &f, 1);
        if (!s.ok()) {
          return s;
        }
        assert(std::is_sorted(
            ranges.begin(), ranges.end(),
            [&icomp](const RangeWithDepend& a, const RangeWithDepend& b) {
              return icomp.Compare(a.point[1], b.point[1]) < 0;
            }));
        input_range_count += ranges.size();
        level_ranges.emplace_back(std::move(ranges));
      }
    } else {
      std::vector<RangeWithDepend> ranges;
      assert(std::is_sorted(
          level_files.files.begin(), level_files.files.end(),
          [&icomp](const FileMetaData* f1, const FileMetaData* f2) {
            return icomp.Compare(f1->largest, f2->largest) < 0;
          }));
      s = LoadRangeWithDepend(ranges, &bound_builder, iterator_cache,
                              level_files.files.data(),
                              level_files.files.size());
      if (!s.ok()) {
        return s;
      }
      assert(std::is_sorted(
          ranges.begin(), ranges.end(),
          [&icomp](const RangeWithDepend& a, const RangeWithDepend& b) {
            return icomp.Compare(a.point[1], b.point[1]) < 0;
          }));
      input_range_count += ranges.size();
      level_ranges.emplace_back(std::move(ranges));
    }
  }

  // merge ranges
  // TODO(zouzhizhang): multi way union
  while (level_ranges.size() > 1) {
    auto union_a = level_ranges.begin();
    auto union_b = std::next(union_a);
    size_t min_sum = union_a->size() + union_b->size();
    for (auto next = std::next(union_b); next != level_ranges.end();
         ++union_b, ++next) {
      size_t sum = union_b->size() + next->size();
      if (sum < min_sum) {
        min_sum = sum;
        union_a = union_b;
      }
    }
    union_b = std::next(union_a);
    level_ranges.insert(
        union_a,
        PartitionRangeWithDepend(*union_a, *union_b, cfd->internal_comparator(),
                                 PartitionType::kMerge));
    level_ranges.erase(union_a);
    level_ranges.erase(union_b);
  }

  if (!level_ranges.empty() && !deleted_range.empty()) {
    std::vector<RangeWithDepend> ranges;
    ranges.reserve(deleted_range.size());
    for (auto& r : deleted_range) {
      ranges.emplace_back(r);
    }
    assert(std::is_sorted(
        ranges.begin(), ranges.end(),
        [&icomp](const RangeWithDepend& a, const RangeWithDepend& b) {
          return icomp.Compare(a.point[1], b.point[1]) < 0;
        }));
    level_ranges.front() = PartitionRangeWithDepend(
        level_ranges.front(), ranges, cfd->internal_comparator(),
        PartitionType::kDelete);
    if (level_ranges.front().empty()) {
      level_ranges.pop_front();
    }
  }
  if (!added_files.empty()) {
    std::vector<RangeWithDepend> ranges;
    assert(std::is_sorted(
        added_files.begin(), added_files.end(),
        [&icomp](const FileMetaData* f1, const FileMetaData* f2) {
          return icomp.Compare(f1->largest, f2->largest) < 0;
        }));
    s = LoadRangeWithDepend(ranges, &bound_builder, iterator_cache,
                            added_files.data(), added_files.size());
    if (!s.ok()) {
      return s;
    }
    if (level_ranges.empty()) {
      level_ranges.emplace_back(std::move(ranges));
    } else {
      level_ranges.front() = PartitionRangeWithDepend(
          level_ranges.front(), ranges, cfd->internal_comparator(),
          PartitionType::kMerge);
    }
  }

  auto edit_add_file = [edit](int level, const FileMetaData* f) {
    // don't call edit->AddFile(level, *f)
    // assert(!file_meta->table_reader_handle);
    edit->AddFile(level, f->fd.GetNumber(), f->fd.GetPathId(),
                  f->fd.file_size, f->smallest, f->largest,
                  f->fd.smallest_seqno, f->fd.largest_seqno,
                  f->num_antiquation, f->marked_for_compaction, f->prop);
  };
  auto edit_del_file = [edit, deleted_files](int level, FileMetaData* f) {
    edit->DeleteFile(level, f->fd.GetNumber());
    if (deleted_files != nullptr) {
      deleted_files->emplace(f);
    }
  };

  if (level_ranges.empty()) {
    for (auto& input_level : inputs) {
      for (auto f : input_level.files) {
        edit_del_file(input_level.level, f);
      }
    }
    return s;
  }

  auto& ranges = level_ranges.front();
  // make sure level 0 files seqno no overlap
  if (output_level != 0 || ranges.size() == 1) {
    std::unordered_map<uint64_t, const FileMetaData*> sst_live;
    bool build_map_sst = false;
    // check is need build map
    for (auto it = ranges.begin(); it != ranges.end(); ++it) {
      if (it->dependence.size() > 1) {
        build_map_sst = true;
        break;
      }
      auto f =
          iterator_cache.GetFileMetaData(it->dependence.front().file_number);
      assert(f != nullptr);
      Range r(it->point[0].Encode(), it->point[1].Encode(), it->include[0],
              it->include[1]);
      if (!IsPrefaceRange(r, f, icomp)) {
        build_map_sst = true;
        break;
      }
      sst_live.emplace(it->dependence.front().file_number, f);
    }
    if (!build_map_sst) {
      // unnecessary build map sst
      for (auto& input_level : inputs) {
        for (auto f : input_level.files) {
          uint64_t file_number = f->fd.GetNumber();
          if (sst_live.erase(file_number) > 0) {
            if (output_level != input_level.level) {
              edit_del_file(input_level.level, f);
              edit_add_file(output_level, f);
            }
          } else {
            edit_del_file(input_level.level, f);
          }
        }
      }
      for (auto& pair : sst_live) {
        auto f = pair.second;
        edit_add_file(output_level, f);
      }
      return s;
    }
  }
  if (inputs.size() == 1 && inputs.front().files.size() == 1 &&
      inputs.front().files.front()->prop.purpose == kMapSst &&
      ranges.size() == input_range_count &&
      !std::any_of(ranges.begin(), ranges.end(),
                   [](const RangeWithDepend& e) { return !e.stable; })) {
    // all ranges stable, new map will equals to input map, done
    return s;
  }

  using IterType = MapSstElementIterator;
  void* buffer = iterator_cache.GetArena()->AllocateAligned(sizeof(IterType));
  std::unique_ptr<IterType, void (*)(IterType*)> output_iter(
      new (buffer) IterType(ranges, iterator_cache, cfd->internal_comparator()),
      [](IterType* iter) { iter->~IterType(); });

  assert(std::is_sorted(
      ranges.begin(), ranges.end(),
      [&icomp](const RangeWithDepend& f1, const RangeWithDepend& f2) {
        return icomp.Compare(f1.point[1], f2.point[1]) < 0;
      }));

  FileMetaData file_meta;
  std::unique_ptr<TableProperties> prop;

  s = WriteOutputFile(bound_builder, output_iter.get(), output_path_id, cfd,
                      mutable_cf_options, &file_meta, &prop);

  if (s.ok()) {
    for (auto& input_level : inputs) {
      for (auto f : input_level.files) {
        edit_del_file(input_level.level, f);
      }
    }
    for (auto f : added_files) {
      edit->AddFile(-1, *f);
      assert(f->table_reader_handle == nullptr);
    }
    edit->AddFile(output_level, file_meta);
    assert(file_meta.table_reader_handle == nullptr);
  }
  if (file_meta_ptr != nullptr) {
    *file_meta_ptr = std::move(file_meta);
  }
  if (prop_ptr != nullptr) {
    prop_ptr->swap(prop);
  }
  return s;
}

Status MapBuilder::WriteOutputFile(
    const FileMetaDataBoundBuilder& bound_builder,
    MapSstElementIterator* range_iter, uint32_t output_path_id,
    ColumnFamilyData* cfd, const MutableCFOptions& mutable_cf_options,
    FileMetaData* file_meta, std::unique_ptr<TableProperties>* prop) {
<<<<<<< HEAD

  std::vector<std::unique_ptr<IntTblPropCollectorFactory>> collectors;
=======
  // Used for write properties
  std::vector<uint64_t> sst_depend;
  size_t sst_read_amp = 1;
  double sst_read_amp_ratio = 1;
  std::vector<std::unique_ptr<IntTblPropCollectorFactory>> collectors;
  collectors.emplace_back(new SstPurposePropertiesCollectorFactory(
      (uint8_t)kMapSst, &sst_depend, &sst_read_amp, &sst_read_amp_ratio));
>>>>>>> 76a74d36

  // no need to lock because VersionSet::next_file_number_ is atomic
  uint64_t file_number = versions_->NewFileNumber();
  std::string fname =
      TableFileName(cfd->ioptions()->cf_paths, file_number, output_path_id);
  // Fire events.
#ifndef ROCKSDB_LITE
  EventHelpers::NotifyTableFileCreationStarted(
      cfd->ioptions()->listeners, dbname_, cfd->GetName(), fname, 0,
      TableFileCreationReason::kCompaction);
#endif  // !ROCKSDB_LITE

  // Make the output file
  std::unique_ptr<WritableFile> writable_file;
  auto s = NewWritableFile(env_, fname, &writable_file, env_options_);
  if (!s.ok()) {
    ROCKS_LOG_ERROR(db_options_.info_log,
                    "[%s] [JOB %d] BuildMapSst for table #%" PRIu64
                    " fails at NewWritableFile with status %s",
                    cfd->GetName().c_str(), job_id_, file_number,
                    s.ToString().c_str());
    LogFlush(db_options_.info_log);
    EventHelpers::LogAndNotifyTableFileCreationFinished(
        nullptr, cfd->ioptions()->listeners, dbname_, cfd->GetName(), fname, -1,
        FileDescriptor(), TableProperties(),
        TableFileCreationReason::kCompaction, s);
    return s;
  }

  file_meta->fd = FileDescriptor(file_number, output_path_id, 0);

  writable_file->SetIOPriority(Env::IO_LOW);
  writable_file->SetWriteLifeTimeHint(Env::WLTH_SHORT);
  // map sst always small
  writable_file->SetPreallocationBlockSize(4ULL << 20);
  std::unique_ptr<WritableFileWriter> outfile(new WritableFileWriter(
      std::move(writable_file), fname, env_options_, stats_));

  uint64_t output_file_creation_time = bound_builder.creation_time;
  if (output_file_creation_time == 0) {
    int64_t _current_time = 0;
    auto status = env_->GetCurrentTime(&_current_time);
    // Safe to proceed even if GetCurrentTime fails. So, log and proceed.
    if (!status.ok()) {
      ROCKS_LOG_WARN(
          db_options_.info_log,
          "Failed to get current time to populate creation_time property. "
          "Status: %s",
          status.ToString().c_str());
    }
    output_file_creation_time = static_cast<uint64_t>(_current_time);
  }

  // map sst don't need compression or filters
  std::unique_ptr<TableBuilder> builder(NewTableBuilder(
      *cfd->ioptions(), mutable_cf_options, cfd->internal_comparator(),
      &collectors, cfd->GetID(), cfd->GetName(), outfile.get(), kNoCompression,
      CompressionOptions(), -1 /*level*/, 0, nullptr /*compression_dict*/,
      true /*skip_filters*/, true /*ignore_key_type*/,
      output_file_creation_time, 0 /* oldest_key_time */, kMapSst));
  LogFlush(db_options_.info_log);

  // Update boundaries
  file_meta->smallest = bound_builder.smallest;
  file_meta->largest = bound_builder.largest;
  file_meta->fd.smallest_seqno = bound_builder.smallest_seqno;
  file_meta->fd.largest_seqno = bound_builder.largest_seqno;

  for (range_iter->SeekToFirst(); range_iter->Valid(); range_iter->Next()) {
    builder->Add(range_iter->key(), LazySlice(range_iter->value()));
  }
  if (!range_iter->status().ok()) {
    s = range_iter->status();
  }

<<<<<<< HEAD
  // Prepare prop
  file_meta->prop.purpose = kMapSst;
  file_meta->prop.read_amp = range_iter->GetReadAmp();
  auto& dependence_build = range_iter->GetDependence();
  auto& dependence = file_meta->prop.dependence;
  dependence.reserve(dependence_build.size());
  dependence.insert(dependence.end(), dependence_build.begin(),
                    dependence_build.end());
  std::sort(dependence.begin(), dependence.end());
=======
  // Prepare sst_depend, IntTblPropCollector::Finish will read it
  auto& sst_depend_build = range_iter->GetSstDepend();
  sst_depend.reserve(sst_depend_build.size());
  sst_depend.insert(sst_depend.end(), sst_depend_build.begin(),
                    sst_depend_build.end());
  std::sort(sst_depend.begin(), sst_depend.end());
  std::tie(sst_read_amp, sst_read_amp_ratio) = range_iter->GetSstReadAmp();
>>>>>>> 76a74d36

  // Map sst don't write tombstones
  if (s.ok()) {
    s = builder->Finish(&file_meta->prop);
  } else {
    builder->Abandon();
  }
  file_meta->marked_for_compaction = builder->NeedCompact();
  const uint64_t current_entries = builder->NumEntries();
  const uint64_t current_bytes = builder->FileSize();
  if (s.ok()) {
    file_meta->fd.file_size = current_bytes;
  }
  // Finish and check for file errors
  if (s.ok()) {
    StopWatch sw(env_, stats_, COMPACTION_OUTFILE_SYNC_MICROS);
    s = outfile->Sync(db_options_.use_fsync);
  }
  if (s.ok()) {
    s = outfile->Close();
  }
  outfile.reset();

  if (s.ok()) {
    prop->reset(new TableProperties(builder->GetTableProperties()));
    // Output to event logger and fire events.
    const char* compaction_msg =
        file_meta->marked_for_compaction ? " (need compaction)" : "";
    ROCKS_LOG_INFO(db_options_.info_log,
                   "[%s] [JOB %d] Generated map table #%" PRIu64 ": %" PRIu64
                   " keys, %" PRIu64 " bytes%s",
                   cfd->GetName().c_str(), job_id_, file_number,
                   current_entries, current_bytes, compaction_msg);
  }
  EventHelpers::LogAndNotifyTableFileCreationFinished(
      nullptr, cfd->ioptions()->listeners, dbname_, cfd->GetName(), fname, -1,
      file_meta->fd, *prop ? **prop : TableProperties(),
      TableFileCreationReason::kCompaction, s);

#ifndef ROCKSDB_LITE
  // Report new file to SstFileManagerImpl
  auto sfm =
      static_cast<SstFileManagerImpl*>(db_options_.sst_file_manager.get());
  if (sfm && file_meta->fd.GetPathId() == 0) {
    sfm->OnAddFile(fname);
    if (sfm->IsMaxAllowedSpaceReached()) {
      // TODO(ajkr): should we return OK() if max space was reached by the final
      // compaction output file (similarly to how flush works when full)?
      s = Status::SpaceLimit("Max allowed space was reached");
    }
  }
#endif

  builder.reset();
  return s;
}

struct MapElementIterator : public InternalIterator {
  explicit MapElementIterator(
      const FileMetaData* const* meta_array, size_t meta_size,
      const InternalKeyComparator* icmp, void* callback_arg,
      const IteratorCache::CreateIterCallback& create_iter)
      : meta_array_(meta_array),
        meta_size_(meta_size),
        icmp_(icmp),
        callback_arg_(callback_arg),
        create_iter_(create_iter),
        where_(meta_size) {
    assert(meta_size > 0);
  }
  virtual bool Valid() const override { return where_ < meta_size_; }
  virtual void Seek(const Slice& target) override {
    where_ =
        std::lower_bound(meta_array_, meta_array_ + meta_size_, target,
                         [this](const FileMetaData* f, const Slice& t) {
                           return icmp_->Compare(f->largest.Encode(), t) < 0;
                         }) -
        meta_array_;
    if (where_ == meta_size_) {
      iter_.reset();
      return;
    }
    if (meta_array_[where_]->prop.purpose == kMapSst) {
      if (!InitMapSstIterator()) {
        return;
      }
      iter_->Seek(target);
      if (!iter_->Valid()) {
        iter_.reset();
        if (++where_ == meta_size_) {
          return;
        }
        if (meta_array_[where_]->prop.purpose == kMapSst) {
          if (!InitMapSstIterator()) {
            return;
          }
          iter_->SeekToFirst();
        }
      }
    } else {
      iter_.reset();
    }
    Update();
  }
  virtual void SeekForPrev(const Slice& target) override {
    where_ =
        std::upper_bound(meta_array_, meta_array_ + meta_size_, target,
                         [this](const Slice& t, const FileMetaData* f) {
                           return icmp_->Compare(t, f->largest.Encode()) < 0;
                         }) -
        meta_array_;
    if (where_-- == 0) {
      where_ = meta_size_;
      iter_.reset();
      return;
    }
    if (meta_array_[where_]->prop.purpose == kMapSst) {
      if (!InitMapSstIterator()) {
        return;
      }
      iter_->SeekForPrev(target);
      if (!iter_->Valid()) {
        iter_.reset();
        if (where_-- == 0) {
          where_ = meta_size_;
          return;
        }
        if (meta_array_[where_]->prop.purpose == kMapSst) {
          if (!InitMapSstIterator()) {
            return;
          }
          iter_->SeekToLast();
        }
      }
    } else {
      iter_.reset();
    }
    Update();
  }
  virtual void SeekToFirst() override {
    where_ = 0;
    if (meta_array_[where_]->prop.purpose == kMapSst) {
      if (!InitMapSstIterator()) {
        return;
      }
      iter_->SeekToFirst();
    } else {
      iter_.reset();
    }
    Update();
  }
  virtual void SeekToLast() override {
    where_ = meta_size_ - 1;
    if (meta_array_[where_]->prop.purpose == kMapSst) {
      if (!InitMapSstIterator()) {
        return;
      }
      iter_->SeekToLast();
    } else {
      iter_.reset();
    }
    Update();
  }
  virtual void Next() override {
    if (iter_) {
      assert(iter_->Valid());
      iter_->Next();
      if (iter_->Valid()) {
        Update();
        return;
      }
    }
    if (++where_ == meta_size_) {
      iter_.reset();
      return;
    }
    if (meta_array_[where_]->prop.purpose == kMapSst) {
      if (!InitMapSstIterator()) {
        return;
      }
      iter_->SeekToFirst();
    } else {
      iter_.reset();
    }
    Update();
  }
  virtual void Prev() override {
    if (iter_) {
      assert(iter_->Valid());
      iter_->Prev();
      if (iter_->Valid()) {
        Update();
        return;
      }
    }
    if (where_-- == 0) {
      where_ = meta_size_;
      iter_.reset();
      return;
    }
    if (meta_array_[where_]->prop.purpose == kMapSst) {
      if (!InitMapSstIterator()) {
        return;
      }
      iter_->SeekToLast();
    } else {
      iter_.reset();
    }
    Update();
  }
  Slice key() const override {
    assert(where_ < meta_size_);
    return key_slice;
  }
  LazySlice value() const override {
    assert(where_ < meta_size_);
    return LazySliceReference(value_slice);
  }
  virtual Status status() const override {
    return iter_ ? iter_->status() : Status::OK();
  }

  bool InitMapSstIterator() {
    DependenceMap empty_dependence_map;
    iter_.reset(create_iter_(callback_arg_, meta_array_[where_],
                             empty_dependence_map, nullptr, nullptr));
    if (iter_->status().ok()) {
      return true;
    }
    where_ = meta_size_;
    return false;
  }
  void Update() {
    if (iter_) {
      key_slice = iter_->key();
      value_slice = iter_->value();
    } else {
      const FileMetaData* f = meta_array_[where_];
      element_.smallest_key_ = f->smallest.Encode();
      element_.largest_key_ = f->largest.Encode();
      element_.include_smallest_ = true;
      element_.include_largest_ = true;
      element_.no_records_ = false;
      element_.link_.clear();
      element_.link_.emplace_back(
          MapSstElement::LinkTarget{f->fd.GetNumber(), f->fd.GetFileSize()});
      key_slice = element_.Key();
      value_slice = LazySlice(element_.Value(&buffer_));
    }
  }

  const FileMetaData* const* meta_array_;
  size_t meta_size_;
  const InternalKeyComparator* icmp_;
  void* callback_arg_;
  const IteratorCache::CreateIterCallback& create_iter_;
  size_t where_;
  MapSstElement element_;
  std::string buffer_;
  std::unique_ptr<InternalIterator> iter_;
  Slice key_slice;
  LazySlice value_slice;
};

InternalIterator* NewMapElementIterator(
    const FileMetaData* const* meta_array, size_t meta_size,
    const InternalKeyComparator* icmp, void* callback_arg,
    const IteratorCache::CreateIterCallback& create_iter, Arena* arena) {
  if (meta_size == 0) {
    return NewEmptyInternalIterator(arena);
  } else if (meta_size == 1 && meta_array[0]->prop.purpose == kMapSst) {
    DependenceMap empty_dependence_map;
    return create_iter(callback_arg, meta_array[0], empty_dependence_map, arena,
                       nullptr);
  } else if (arena == nullptr) {
    return new MapElementIterator(meta_array, meta_size, icmp, callback_arg,
                                  create_iter);
  } else {
    return new (arena->AllocateAligned(sizeof(MapElementIterator)))
        MapElementIterator(meta_array, meta_size, icmp, callback_arg,
                           create_iter);
  }
}

}  // namespace rocksdb<|MERGE_RESOLUTION|>--- conflicted
+++ resolved
@@ -197,13 +197,9 @@
     return dependence_build_;
   }
 
-<<<<<<< HEAD
-  size_t GetReadAmp() const { return sst_read_amp_; }
-=======
   std::pair<size_t, double> GetSstReadAmp() const {
     return {sst_read_amp_, sst_read_amp_ratio_};
   }
->>>>>>> 76a74d36
 
  private:
   void PrepareNext() {
@@ -269,12 +265,8 @@
     size_t range_size = 0;
     if (stable) {
       for (auto& link : map_elements_.link_) {
-<<<<<<< HEAD
         dependence_build_.emplace(link.file_number);
-=======
-        sst_depend_build_.emplace(link.file_number);
         range_size += link.size;
->>>>>>> 76a74d36
       }
     } else {
       no_records = true;
@@ -839,18 +831,8 @@
     MapSstElementIterator* range_iter, uint32_t output_path_id,
     ColumnFamilyData* cfd, const MutableCFOptions& mutable_cf_options,
     FileMetaData* file_meta, std::unique_ptr<TableProperties>* prop) {
-<<<<<<< HEAD
 
   std::vector<std::unique_ptr<IntTblPropCollectorFactory>> collectors;
-=======
-  // Used for write properties
-  std::vector<uint64_t> sst_depend;
-  size_t sst_read_amp = 1;
-  double sst_read_amp_ratio = 1;
-  std::vector<std::unique_ptr<IntTblPropCollectorFactory>> collectors;
-  collectors.emplace_back(new SstPurposePropertiesCollectorFactory(
-      (uint8_t)kMapSst, &sst_depend, &sst_read_amp, &sst_read_amp_ratio));
->>>>>>> 76a74d36
 
   // no need to lock because VersionSet::next_file_number_ is atomic
   uint64_t file_number = versions_->NewFileNumber();
@@ -926,25 +908,16 @@
     s = range_iter->status();
   }
 
-<<<<<<< HEAD
   // Prepare prop
   file_meta->prop.purpose = kMapSst;
-  file_meta->prop.read_amp = range_iter->GetReadAmp();
+  std::tie(file_meta->prop.max_read_amp, file_meta->prop.read_amp) =
+      range_iter->GetSstReadAmp();
   auto& dependence_build = range_iter->GetDependence();
   auto& dependence = file_meta->prop.dependence;
   dependence.reserve(dependence_build.size());
   dependence.insert(dependence.end(), dependence_build.begin(),
                     dependence_build.end());
   std::sort(dependence.begin(), dependence.end());
-=======
-  // Prepare sst_depend, IntTblPropCollector::Finish will read it
-  auto& sst_depend_build = range_iter->GetSstDepend();
-  sst_depend.reserve(sst_depend_build.size());
-  sst_depend.insert(sst_depend.end(), sst_depend_build.begin(),
-                    sst_depend_build.end());
-  std::sort(sst_depend.begin(), sst_depend.end());
-  std::tie(sst_read_amp, sst_read_amp_ratio) = range_iter->GetSstReadAmp();
->>>>>>> 76a74d36
 
   // Map sst don't write tombstones
   if (s.ok()) {
