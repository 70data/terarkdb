--- conflicted
+++ resolved
@@ -21,6 +21,7 @@
 #include <map>
 #include <set>
 #include <string>
+#include <terark/valvec.hpp>
 #include <unordered_map>
 #include <vector>
 
@@ -55,8 +56,6 @@
 #include "util/string_util.h"
 #include "util/sync_point.h"
 
-#include "terark/valvec.hpp"
-
 namespace rocksdb {
 
 namespace {
@@ -64,22 +63,11 @@
 // Find File in LevelFilesBrief data structure
 // Within an index range defined by left and right
 int FindFileInRange(const InternalKeyComparator& icmp,
-<<<<<<< HEAD
-    const LevelFilesBrief& file_level,
-    const Slice& key,
-    uint32_t left,
-    uint32_t right) {
-  return static_cast<int>(terark::lower_bound_ex_n(file_level.files,
-      left, right, key, TERARK_FIELD(largest_key), "" < icmp));
-=======
                     const LevelFilesBrief& file_level, const Slice& key,
                     uint32_t left, uint32_t right) {
-  auto cmp = [&](const FdWithKeyRange& f, const Slice& k) -> bool {
-    return icmp.InternalKeyComparator::Compare(f.largest_key, k) < 0;
-  };
-  const auto& b = file_level.files;
-  return static_cast<int>(std::lower_bound(b + left, b + right, key, cmp) - b);
->>>>>>> d1933df1
+  return static_cast<int>(
+      terark::lower_bound_ex_n(file_level.files, left, right, key,
+                               TERARK_FIELD(largest_key), "" < icmp));
 }
 
 Status OverlapWithIterator(const Comparator* ucmp,
@@ -1827,17 +1815,7 @@
   FileMetaData* file;
 };
 
-<<<<<<< HEAD
-} // anonymous namespace
-=======
-// Compator that is used to sort files based on their size
-// In normal mode: descending size
-bool CompareCompensatedSizeDescending(const Fsize& first, const Fsize& second) {
-  return (first.file->compensated_file_size >
-          second.file->compensated_file_size);
-}
 }  // anonymous namespace
->>>>>>> d1933df1
 
 void VersionStorageInfo::AddFile(int level, FileMetaData* f,
                                  bool (*exists)(void*, uint64_t),
@@ -2039,8 +2017,9 @@
         overlapping_bytes * 1024u / file->fd.file_size;
   }
 
-  terark::sort_ex_a(*temp,
-    [&](const Fsize& f) { return file_to_order[f.file->fd.GetNumber()]; });
+  terark::sort_ex_a(*temp, [&](const Fsize& f) {
+    return file_to_order[f.file->fd.GetNumber()];
+  });
 }
 }  // namespace
 
