//  Copyright (c) 2011-present, Facebook, Inc.  All rights reserved.
//  This source code is licensed under both the GPLv2 (found in the
//  COPYING file in the root directory) and Apache 2.0 License
//  (found in the LICENSE.Apache file in the root directory).
//
// Copyright (c) 2011 The LevelDB Authors. All rights reserved.
// Use of this source code is governed by a BSD-style license that can be
// found in the LICENSE file. See the AUTHORS file for names of contributors.

#include "db/compaction_picker.h"

#ifndef __STDC_FORMAT_MACROS
#define __STDC_FORMAT_MACROS
#endif

#include <inttypes.h>

#include <limits>
#include <queue>
#include <string>
#include <utility>
#include <vector>

#include "db/column_family.h"
#include "db/map_builder.h"
#include "monitoring/statistics.h"
#include "util/c_style_callback.h"
#include "util/filename.h"
#include "util/log_buffer.h"
#include "util/random.h"
#include "util/string_util.h"
#include "util/sync_point.h"

#include "terark/valvec.hpp"

namespace rocksdb {

namespace {

inline double MixOverlapRatioAndDeletionRatio(double overlap_ratio,
                                              double deletion_ratio) {
  return overlap_ratio + deletion_ratio * 4;
}

struct LevelMapRangeSrc {
  LevelMapRangeSrc(const MapSstElement& e, double _estimate_entry_num,
                   double _estimate_del_num, Arena* arena)
      : start(ArenaPinSlice(e.smallest_key, arena)),
        limit(ArenaPinSlice(e.largest_key, arena)),
        estimate_size(e.EstimateSize()),
        estimate_entry_num(_estimate_entry_num),
        estimate_del_num(_estimate_del_num) {}

  Slice start, limit;
  uint64_t estimate_size;
  double estimate_entry_num;
  double estimate_del_num;
  size_t start_index, limit_index;
};
struct LevelMapRangeDst {
  LevelMapRangeDst(const MapSstElement& e, Arena* arena)
      : start(ArenaPinSlice(e.smallest_key, arena)),
        limit(ArenaPinSlice(e.largest_key, arena)),
        estimate_size(e.EstimateSize()),
        accumulate_estimate_size(0) {}

  Slice start, limit;
  uint64_t estimate_size;
  uint64_t accumulate_estimate_size;
};
struct LevelMapSection {
  ptrdiff_t start_index, limit_index;
  double weight;
};
struct GarbageFileInfo {
  FileMetaData* f;
  uint64_t num_entries;
  double score;
  uint64_t estimate_size;
};
struct FileUseInfo {
  uint64_t size;
  uint64_t used;
};
struct PickerCompositeHeapItem {
  Slice k;
  double s;
  operator double() const noexcept { return s; }
};

uint64_t TotalCompensatedFileSize(const std::vector<FileMetaData*>& files) {
  uint64_t sum = 0;
  for (size_t i = 0; i < files.size() && files[i]; i++) {
    sum += files[i]->compensated_file_size;
  }
  return sum;
}
/*
 * Find the optimal path to place a file
 * Given a level, finds the path where levels up to it will fit in levels
 * up to and including this path
 */
uint32_t GetPathId(const ImmutableCFOptions& ioptions,
                   const MutableCFOptions& mutable_cf_options, int level) {
  uint32_t p = 0;
  assert(!ioptions.cf_paths.empty());

  // size remaining in the most recent path
  uint64_t current_path_size = ioptions.cf_paths[0].target_size;

  uint64_t level_size;
  int cur_level = 0;

  // max_bytes_for_level_base denotes L1 size.
  // We estimate L0 size to be the same as L1.
  level_size = mutable_cf_options.max_bytes_for_level_base;

  // Last path is the fallback
  while (p < ioptions.cf_paths.size() - 1) {
    if (level_size <= current_path_size) {
      if (cur_level == level) {
        // Does desired level fit in this path?
        return p;
      } else {
        current_path_size -= level_size;
        if (cur_level > 0) {
          if (ioptions.level_compaction_dynamic_level_bytes) {
            // Currently, level_compaction_dynamic_level_bytes is ignored when
            // multiple db paths are specified. https://github.com/facebook/
            // rocksdb/blob/master/db/column_family.cc.
            // Still, adding this check to avoid accidentally using
            // max_bytes_for_level_multiplier_additional
            level_size = static_cast<uint64_t>(
                level_size * mutable_cf_options.max_bytes_for_level_multiplier);
          } else {
            level_size = static_cast<uint64_t>(
                level_size * mutable_cf_options.max_bytes_for_level_multiplier *
                mutable_cf_options.MaxBytesMultiplerAdditional(cur_level));
          }
        }
        cur_level++;
        continue;
      }
    }
    p++;
    current_path_size = ioptions.cf_paths[p].target_size;
  }
  return p;
}

void AssignUserKey(std::string& key, const Slice& ikey) {
  Slice ukey = ExtractUserKey(ikey);
  key.assign(ukey.data(), ukey.size());
};
}  // anonymous namespace

bool FindIntraL0Compaction(const std::vector<FileMetaData*>& level_files,
                           size_t min_files_to_compact,
                           uint64_t max_compact_bytes_per_del_file,
                           CompactionInputFiles* comp_inputs) {
  size_t compact_bytes = static_cast<size_t>(level_files[0]->fd.file_size);
  size_t compact_bytes_per_del_file = port::kMaxSizet;
  // compaction range will be [0, span_len).
  size_t span_len;
  // pull in files until the amount of compaction work per deleted file begins
  // increasing.
  size_t new_compact_bytes_per_del_file = 0;
  for (span_len = 1; span_len < level_files.size(); ++span_len) {
    compact_bytes += static_cast<size_t>(level_files[span_len]->fd.file_size);
    new_compact_bytes_per_del_file = compact_bytes / span_len;
    if (level_files[span_len]->being_compacted ||
        new_compact_bytes_per_del_file > compact_bytes_per_del_file) {
      break;
    }
    compact_bytes_per_del_file = new_compact_bytes_per_del_file;
  }

  if (span_len >= min_files_to_compact &&
      compact_bytes_per_del_file < max_compact_bytes_per_del_file) {
    assert(comp_inputs != nullptr);
    comp_inputs->level = 0;
    for (size_t i = 0; i < span_len; ++i) {
      comp_inputs->files.push_back(level_files[i]);
    }
    return true;
  }
  return false;
}

// Determine compression type, based on user options, level of the output
// file and whether compression is disabled.
// If enable_compression is false, then compression is always disabled no
// matter what the values of the other two parameters are.
// Otherwise, the compression type is determined based on options and level.
CompressionType GetCompressionType(const ImmutableCFOptions& ioptions,
                                   const VersionStorageInfo* vstorage,
                                   const MutableCFOptions& mutable_cf_options,
                                   int level, int base_level,
                                   const bool enable_compression) {
  if (!enable_compression) {
    // disable compression
    return kNoCompression;
  }

  // If bottommost_compression is set and we are compacting to the
  // bottommost level then we should use it.
  if (ioptions.bottommost_compression != kDisableCompressionOption &&
      level >= (vstorage->num_non_empty_levels() - 1)) {
    return ioptions.bottommost_compression;
  }
  // If the user has specified a different compression level for each level,
  // then pick the compression for that level.
  if (!ioptions.compression_per_level.empty()) {
    assert(level == 0 || level >= base_level);
    int idx = (level == 0) ? 0 : level - base_level + 1;

    const int n = static_cast<int>(ioptions.compression_per_level.size()) - 1;
    // It is possible for level_ to be -1; in that case, we use level
    // 0's compression.  This occurs mostly in backwards compatibility
    // situations when the builder doesn't know what level the file
    // belongs to.  Likewise, if level is beyond the end of the
    // specified compression levels, use the last value.
    return ioptions.compression_per_level[std::max(0, std::min(idx, n))];
  } else {
    return mutable_cf_options.compression;
  }
}

CompressionOptions GetCompressionOptions(const ImmutableCFOptions& ioptions,
                                         const VersionStorageInfo* vstorage,
                                         int level,
                                         const bool enable_compression) {
  if (!enable_compression) {
    return ioptions.compression_opts;
  }
  // If bottommost_compression is set and we are compacting to the
  // bottommost level then we should use the specified compression options
  // for the bottmomost_compression.
  if (ioptions.bottommost_compression != kDisableCompressionOption &&
      level >= (vstorage->num_non_empty_levels() - 1) &&
      ioptions.bottommost_compression_opts.enabled) {
    return ioptions.bottommost_compression_opts;
  }
  return ioptions.compression_opts;
}

CompactionPicker::CompactionPicker(TableCache* table_cache,
                                   const EnvOptions& env_options,
                                   const ImmutableCFOptions& ioptions,
                                   const InternalKeyComparator* icmp)
    : table_cache_(table_cache),
      env_options_(env_options),
      ioptions_(ioptions),
      icmp_(icmp) {}

CompactionPicker::~CompactionPicker() {}

double CompactionPicker::GetQ(std::vector<double>::const_iterator b,
                              std::vector<double>::const_iterator e, size_t g) {
  double S = std::accumulate(b, e, 0.0);
  // sum of [q, q^2, q^3, ... , q^n]
  auto F = [](double q, size_t n) {
    return (std::pow(q, n + 1) - q) / (q - 1);
  };
  // let S = ∑q^i, i in <1..n>, seek q
  double q = std::pow(S, 1.0 / g);
  if (S <= g + 1) {
    q = 1;
  } else {
    // Newton-Raphson method
    for (size_t c = 0; c < 8; ++c) {
      double Fp = q, q_k = q;
      for (size_t k = 2; k <= g; ++k) {
        Fp += k * (q_k *= q);
      }
      q -= (F(q, g) - S) / Fp;
    }
  }
  return q;
}

bool CompactionPicker::ReadMapElement(MapSstElement& map_element,
                                      InternalIterator* iter,
                                      LogBuffer* log_buffer,
                                      const std::string& cf_name) {
  LazyBuffer value = iter->value();
  auto s = value.fetch();
  if (!s.ok()) {
    ROCKS_LOG_BUFFER(log_buffer,
                     "[%s] CompactionPicker LazyBuffer decode fail: %s\n",
                     cf_name.c_str(), s.ToString().c_str());
    return false;
  }
  if (!map_element.Decode(iter->key(), value.slice())) {
    ROCKS_LOG_BUFFER(log_buffer,
                     "[%s] CompactionPicker MapSstElement Decode fail\n",
                     cf_name.c_str());
    return false;
  }
  return true;
}

bool CompactionPicker::FixInputRange(std::vector<RangeStorage>& input_range,
                                     const InternalKeyComparator& icmp,
                                     bool sort, bool merge) {
  auto uc = icmp.user_comparator();
  auto range_cmp = [uc](const RangeStorage& a, const RangeStorage& b) {
    int r = uc->Compare(a.limit, b.limit);
    if (r == 0) {
      r = int(a.include_limit) - int(b.include_limit);
    }
    if (r == 0) {
      r = uc->Compare(a.start, b.start);
    }
    if (r == 0) {
      r = int(b.include_start) - int(a.include_start);
    }
    return r < 0;
  };
  if (sort) {
    std::sort(input_range.begin(), input_range.end(), range_cmp);
  } else {
    assert(std::is_sorted(input_range.begin(), input_range.end(), range_cmp));
  }
  if (merge && input_range.size() > 1) {
    size_t c = 0, n = input_range.size();
    auto it = input_range.begin();
    for (size_t i = 1; i < n; ++i) {
      if (uc->Compare(it[c].limit, it[i].start) >= 0) {
        if (uc->Compare(it[c].limit, it[i].limit) < 0) {
          it[c].limit = std::move(it[i].limit);
          it[c].include_limit = it[i].include_limit;
        }
      } else if (++c != i) {
        it[c] = std::move(it[i]);
      }
    }
    input_range.resize(c + 1);
  }
  // remove empty ranges
  if (input_range.size() > 1) {
    for (auto it = input_range.begin() + 1; it != input_range.end();) {
      if (uc->Compare(it->start, it[-1].start) == 0 ||
          uc->Compare(it->limit, it[-1].limit) == 0) {
        it[-1].limit = std::move(it->limit);
        it[-1].include_limit = it->include_limit;
        it = input_range.erase(it);
      } else {
        ++it;
      }
    }
  }
  if (!input_range.empty()) {
    for (auto it = input_range.begin(); it != input_range.end();) {
      if (uc->Compare(it->start, it->limit) == 0 &&
          (!it->include_start || !it->include_limit)) {
        it = input_range.erase(it);
      } else {
        ++it;
      }
    }
  }
  assert(std::is_sorted(input_range.begin(), input_range.end(),
                        [uc](const RangeStorage& a, const RangeStorage& b) {
                          return uc->Compare(a.start, b.start) < 0;
                        }));
  assert(std::is_sorted(input_range.begin(), input_range.end(),
                        [uc](const RangeStorage& a, const RangeStorage& b) {
                          return uc->Compare(a.limit, b.limit) < 0;
                        }));
  assert(std::find_if(input_range.begin(), input_range.end(),
                      [uc](const RangeStorage& r) {
                        int c = uc->Compare(r.start, r.limit);
                        return r.include_limit ? c > 0 : c >= 0;
                      }) == input_range.end());
  return !input_range.empty();
}

uint64_t CompactionPicker::GetTableNumberEntries(const FileMetaData* f,
                                                 const MutableCFOptions& opt,
                                                 const std::string& cf_name,
                                                 LogBuffer* log_buffer) {
  if (f->prop.num_entries == 0) {
    std::shared_ptr<const TableProperties> tp;
    auto s = table_cache_->GetTableProperties(
        env_options_, *icmp_, f->fd, &tp, opt.prefix_extractor.get(), false);
    if (!s.ok()) {
      ROCKS_LOG_BUFFER(log_buffer,
                       "[%s] CompactionPicker::PickGarbageCollection "
                       "GetTableProperties fail\n",
                       cf_name.c_str(), s.ToString().c_str());
      return 0;
    }
    return tp->num_entries;
  } else {
    return f->prop.num_entries;
  }
}

// Delete this compaction from the list of running compactions.
void CompactionPicker::ReleaseCompactionFiles(Compaction* c, Status status) {
  UnregisterCompaction(c);
  if (!status.ok()) {
    c->ResetNextCompactionIndex();
  }
}

void CompactionPicker::GetRange(const CompactionInputFiles& inputs,
                                InternalKey* smallest,
                                InternalKey* largest) const {
  const int level = inputs.level;
  assert(!inputs.empty());
  smallest->Clear();
  largest->Clear();

  if (level == 0) {
    for (size_t i = 0; i < inputs.size(); i++) {
      FileMetaData* f = inputs[i];
      if (i == 0) {
        *smallest = f->smallest;
        *largest = f->largest;
      } else {
        if (icmp_->Compare(f->smallest, *smallest) < 0) {
          *smallest = f->smallest;
        }
        if (icmp_->Compare(f->largest, *largest) > 0) {
          *largest = f->largest;
        }
      }
    }
  } else {
    *smallest = inputs[0]->smallest;
    *largest = inputs[inputs.size() - 1]->largest;
  }
}

void CompactionPicker::GetRange(const CompactionInputFiles& inputs1,
                                const CompactionInputFiles& inputs2,
                                InternalKey* smallest,
                                InternalKey* largest) const {
  assert(!inputs1.empty() || !inputs2.empty());
  if (inputs1.empty()) {
    GetRange(inputs2, smallest, largest);
  } else if (inputs2.empty()) {
    GetRange(inputs1, smallest, largest);
  } else {
    InternalKey smallest1, smallest2, largest1, largest2;
    GetRange(inputs1, &smallest1, &largest1);
    GetRange(inputs2, &smallest2, &largest2);
    *smallest =
        icmp_->Compare(smallest1, smallest2) < 0 ? smallest1 : smallest2;
    *largest = icmp_->Compare(largest1, largest2) < 0 ? largest2 : largest1;
  }
}

void CompactionPicker::GetRange(const std::vector<CompactionInputFiles>& inputs,
                                InternalKey* smallest,
                                InternalKey* largest) const {
  InternalKey current_smallest;
  InternalKey current_largest;
  bool initialized = false;
  for (const auto& in : inputs) {
    if (in.empty()) {
      continue;
    }
    GetRange(in, &current_smallest, &current_largest);
    if (!initialized) {
      *smallest = current_smallest;
      *largest = current_largest;
      initialized = true;
    } else {
      if (icmp_->Compare(current_smallest, *smallest) < 0) {
        *smallest = current_smallest;
      }
      if (icmp_->Compare(current_largest, *largest) > 0) {
        *largest = current_largest;
      }
    }
  }
  assert(initialized);
}

bool CompactionPicker::ExpandInputsToCleanCut(const std::string& /*cf_name*/,
                                              VersionStorageInfo* vstorage,
                                              CompactionInputFiles* inputs,
                                              InternalKey** next_smallest) {
  // This isn't good compaction
  assert(!inputs->empty());

  const int level = inputs->level;
  // GetOverlappingInputs will always do the right thing for level-0.
  // So we don't need to do any expansion if level == 0.
  if (level == 0) {
    return true;
  }

  InternalKey smallest, largest;

  // Keep expanding inputs until we are sure that there is a "clean cut"
  // boundary between the files in input and the surrounding files.
  // This will ensure that no parts of a key are lost during compaction.
  int hint_index = -1;
  size_t old_size;
  do {
    old_size = inputs->size();
    GetRange(*inputs, &smallest, &largest);
    inputs->clear();
    vstorage->GetOverlappingInputs(level, &smallest, &largest, &inputs->files,
                                   hint_index, &hint_index, true,
                                   next_smallest);
  } while (inputs->size() > old_size);

  // we started off with inputs non-empty and the previous loop only grew
  // inputs. thus, inputs should be non-empty here
  assert(!inputs->empty());

  // If, after the expansion, there are files that are already under
  // compaction, then we must drop/cancel this compaction.
  if (AreFilesInCompaction(inputs->files)) {
    return false;
  }
  return true;
}

bool CompactionPicker::RangeOverlapWithCompaction(
    const Slice& smallest_user_key, const Slice& largest_user_key,
    int level) const {
  const Comparator* ucmp = icmp_->user_comparator();
  for (Compaction* c : compactions_in_progress_) {
    if (c->output_level() == level &&
        ucmp->Compare(smallest_user_key, c->GetLargestUserKey()) <= 0 &&
        ucmp->Compare(largest_user_key, c->GetSmallestUserKey()) >= 0) {
      // Overlap
      return true;
    }
  }
  // Did not overlap with any running compaction in level `level`
  return false;
}

bool CompactionPicker::FilesRangeOverlapWithCompaction(
    const std::vector<CompactionInputFiles>& inputs, int level) const {
  bool is_empty = true;
  for (auto& in : inputs) {
    if (!in.empty()) {
      is_empty = false;
      break;
    }
  }
  if (is_empty) {
    // No files in inputs
    return false;
  }

  InternalKey smallest, largest;
  GetRange(inputs, &smallest, &largest);
  return RangeOverlapWithCompaction(smallest.user_key(), largest.user_key(),
                                    level);
}

// Returns true if any one of specified files are being compacted
bool CompactionPicker::AreFilesInCompaction(
    const std::vector<FileMetaData*>& files) {
  for (size_t i = 0; i < files.size(); i++) {
    if (files[i]->being_compacted) {
      return true;
    }
  }
  return false;
}

Compaction* CompactionPicker::CompactFiles(
    const CompactionOptions& compact_options,
    const std::vector<CompactionInputFiles>& input_files, int output_level,
    VersionStorageInfo* vstorage, const MutableCFOptions& mutable_cf_options,
    uint32_t output_path_id) {
  assert(input_files.size());
  // This compaction output should not overlap with a running compaction as
  // `SanitizeCompactionInputFiles` should've checked earlier and db mutex
  // shouldn't have been released since.
  assert(!FilesRangeOverlapWithCompaction(input_files, output_level));

  CompressionType compression_type;
  if (compact_options.compression == kDisableCompressionOption) {
    int base_level;
    if (ioptions_.compaction_style == kCompactionStyleLevel) {
      base_level = vstorage->base_level();
    } else {
      base_level = 1;
    }
    compression_type = GetCompressionType(
        ioptions_, vstorage, mutable_cf_options, output_level, base_level);
  } else {
    // TODO(ajkr): `CompactionOptions` offers configurable `CompressionType`
    // without configurable `CompressionOptions`, which is inconsistent.
    compression_type = compact_options.compression;
  }
  CompactionParams params(vstorage, ioptions_, mutable_cf_options);
  params.inputs = std::move(input_files);
  params.output_level = output_level;
  params.target_file_size =
      output_level == 0 ? 0 : compact_options.output_file_size_limit;
  params.max_compaction_bytes = mutable_cf_options.max_compaction_bytes;
  params.output_path_id = output_path_id;
  params.compression = compression_type;
  params.compression_opts =
      GetCompressionOptions(ioptions_, vstorage, output_level);
  params.max_subcompactions = compact_options.max_subcompactions;
  params.manual_compaction = true;

  return RegisterCompaction(new Compaction(std::move(params)));
}

Status CompactionPicker::GetCompactionInputsFromFileNumbers(
    std::vector<CompactionInputFiles>* input_files,
    std::unordered_set<uint64_t>* input_set, const VersionStorageInfo* vstorage,
    const CompactionOptions& /*compact_options*/) const {
  if (input_set->size() == 0U) {
    return Status::InvalidArgument(
        "Compaction must include at least one file.");
  }
  assert(input_files);

  std::vector<CompactionInputFiles> matched_input_files;
  matched_input_files.resize(vstorage->num_levels());
  int first_non_empty_level = -1;
  int last_non_empty_level = -1;
  // TODO(yhchiang): use a lazy-initialized mapping from
  //                 file_number to FileMetaData in Version.
  for (int level = 0; level < vstorage->num_levels(); ++level) {
    for (auto file : vstorage->LevelFiles(level)) {
      auto iter = input_set->find(file->fd.GetNumber());
      if (iter != input_set->end()) {
        matched_input_files[level].files.push_back(file);
        input_set->erase(iter);
        last_non_empty_level = level;
        if (first_non_empty_level == -1) {
          first_non_empty_level = level;
        }
      }
    }
  }

  if (!input_set->empty()) {
    std::string message(
        "Cannot find matched SST files for the following file numbers:");
    for (auto fn : *input_set) {
      message += " ";
      message += ToString(fn);
    }
    return Status::InvalidArgument(message);
  }

  for (int level = first_non_empty_level; level <= last_non_empty_level;
       ++level) {
    matched_input_files[level].level = level;
    input_files->emplace_back(std::move(matched_input_files[level]));
  }

  return Status::OK();
}

// Returns true if any one of the parent files are being compacted
bool CompactionPicker::IsRangeInCompaction(VersionStorageInfo* vstorage,
                                           const InternalKey* smallest,
                                           const InternalKey* largest,
                                           int level, int* level_index) {
  std::vector<FileMetaData*> inputs;
  assert(level < NumberLevels());

  vstorage->GetOverlappingInputs(level, smallest, largest, &inputs,
                                 level_index ? *level_index : 0, level_index);
  return AreFilesInCompaction(inputs);
}

// Populates the set of inputs of all other levels that overlap with the
// start level.
// Now we assume all levels except start level and output level are empty.
// Will also attempt to expand "start level" if that doesn't expand
// "output level" or cause "level" to include a file for compaction that has an
// overlapping user-key with another file.
// REQUIRES: input_level and output_level are different
// REQUIRES: inputs->empty() == false
// Returns false if files on parent level are currently in compaction, which
// means that we can't compact them
bool CompactionPicker::SetupOtherInputs(
    const std::string& cf_name, const MutableCFOptions& mutable_cf_options,
    VersionStorageInfo* vstorage, CompactionInputFiles* inputs,
    CompactionInputFiles* output_level_inputs, int* parent_index,
    int base_index) {
  assert(!inputs->empty());
  assert(output_level_inputs->empty());
  const int input_level = inputs->level;
  const int output_level = output_level_inputs->level;
  if (input_level == output_level) {
    // no possibility of conflict
    return true;
  }

  // For now, we only support merging two levels, start level and output level.
  // We need to assert other levels are empty.
  for (int l = input_level + 1; l < output_level; l++) {
    assert(vstorage->NumLevelFiles(l) == 0);
  }

  InternalKey smallest, largest;

  // Get the range one last time.
  GetRange(*inputs, &smallest, &largest);

  // Populate the set of next-level files (inputs_GetOutputLevelInputs()) to
  // include in compaction
  vstorage->GetOverlappingInputs(output_level, &smallest, &largest,
                                 &output_level_inputs->files, *parent_index,
                                 parent_index);
  if (AreFilesInCompaction(output_level_inputs->files)) {
    return false;
  }
  if (!output_level_inputs->empty()) {
    if (!ExpandInputsToCleanCut(cf_name, vstorage, output_level_inputs)) {
      return false;
    }
  }

  // See if we can further grow the number of inputs in "level" without
  // changing the number of "level+1" files we pick up. We also choose NOT
  // to expand if this would cause "level" to include some entries for some
  // user key, while excluding other entries for the same user key. This
  // can happen when one user key spans multiple files.
  if (!output_level_inputs->empty()) {
    const uint64_t limit = mutable_cf_options.max_compaction_bytes;
    const uint64_t output_level_inputs_size =
        TotalCompensatedFileSize(output_level_inputs->files);
    const uint64_t inputs_size = TotalCompensatedFileSize(inputs->files);
    bool expand_inputs = false;

    CompactionInputFiles expanded_inputs;
    expanded_inputs.level = input_level;
    // Get closed interval of output level
    InternalKey all_start, all_limit;
    GetRange(*inputs, *output_level_inputs, &all_start, &all_limit);
    bool try_overlapping_inputs = true;
    vstorage->GetOverlappingInputs(input_level, &all_start, &all_limit,
                                   &expanded_inputs.files, base_index, nullptr);
    uint64_t expanded_inputs_size =
        TotalCompensatedFileSize(expanded_inputs.files);
    if (!ExpandInputsToCleanCut(cf_name, vstorage, &expanded_inputs)) {
      try_overlapping_inputs = false;
    }
    if (try_overlapping_inputs && expanded_inputs.size() > inputs->size() &&
        output_level_inputs_size + expanded_inputs_size < limit &&
        !AreFilesInCompaction(expanded_inputs.files)) {
      InternalKey new_start, new_limit;
      GetRange(expanded_inputs, &new_start, &new_limit);
      CompactionInputFiles expanded_output_level_inputs;
      expanded_output_level_inputs.level = output_level;
      vstorage->GetOverlappingInputs(output_level, &new_start, &new_limit,
                                     &expanded_output_level_inputs.files,
                                     *parent_index, parent_index);
      assert(!expanded_output_level_inputs.empty());
      if (!AreFilesInCompaction(expanded_output_level_inputs.files) &&
          ExpandInputsToCleanCut(cf_name, vstorage,
                                 &expanded_output_level_inputs) &&
          expanded_output_level_inputs.size() == output_level_inputs->size()) {
        expand_inputs = true;
      }
    }
    if (!expand_inputs) {
      vstorage->GetCleanInputsWithinInterval(input_level, &all_start,
                                             &all_limit, &expanded_inputs.files,
                                             base_index, nullptr);
      expanded_inputs_size = TotalCompensatedFileSize(expanded_inputs.files);
      if (expanded_inputs.size() > inputs->size() &&
          output_level_inputs_size + expanded_inputs_size < limit &&
          !AreFilesInCompaction(expanded_inputs.files)) {
        expand_inputs = true;
      }
    }
    if (expand_inputs) {
      ROCKS_LOG_INFO(ioptions_.info_log,
                     "[%s] Expanding@%d %" ROCKSDB_PRIszt "+%" ROCKSDB_PRIszt
                     "(%" PRIu64 "+%" PRIu64 " bytes) to %" ROCKSDB_PRIszt
                     "+%" ROCKSDB_PRIszt " (%" PRIu64 "+%" PRIu64 " bytes)\n",
                     cf_name.c_str(), input_level, inputs->size(),
                     output_level_inputs->size(), inputs_size,
                     output_level_inputs_size, expanded_inputs.size(),
                     output_level_inputs->size(), expanded_inputs_size,
                     output_level_inputs_size);
      inputs->files = expanded_inputs.files;
    }
  }
  return true;
}

void CompactionPicker::GetGrandparents(
    VersionStorageInfo* vstorage, const CompactionInputFiles& inputs,
    const CompactionInputFiles& output_level_inputs,
    std::vector<FileMetaData*>* grandparents) {
  InternalKey start, limit;
  GetRange(inputs, output_level_inputs, &start, &limit);
  // Compute the set of grandparent files that overlap this compaction
  // (parent == level+1; grandparent == level+2)
  if (output_level_inputs.level + 1 < NumberLevels()) {
    vstorage->GetOverlappingInputs(output_level_inputs.level + 1, &start,
                                   &limit, grandparents);
  }
}

// Try to perform garbage collection from certain column family.
// Resulting as a pointer of compaction, nullptr as nothing to do.
Compaction* CompactionPicker::PickGarbageCollection(
    const std::string& cf_name, const MutableCFOptions& mutable_cf_options,
    VersionStorageInfo* vstorage, LogBuffer* log_buffer) {
  std::vector<GarbageFileInfo> gc_files;

<<<<<<< HEAD
  // Setting fragment_size as one eighth max_file_size prevents selecting massive
  // files to single compaction which would pin down the maximum deletable file
  // number for a long time resulting possible storage leakage.
=======
  // Setting fragment_size as one eighth max_file_size prevents selecting
  // massive files to single compaction which would pin down the maximum
  // deletable file number for a long time resulting possible storage leakage.
>>>>>>> d1933df1
  size_t max_file_size =
      MaxFileSizeForLevel(mutable_cf_options, 1, ioptions_.compaction_style);
  size_t fragment_size = max_file_size / 8;

  auto fn_num_entries = [&](FileMetaData* f) -> uint64_t {
    if (f->prop.num_entries == 0) {
      std::shared_ptr<const TableProperties> tp;
      auto s = table_cache_->GetTableProperties(
          env_options_, *icmp_, f->fd, &tp,
          mutable_cf_options.prefix_extractor.get(), false);
      if (!s.ok()) {
        ROCKS_LOG_BUFFER(log_buffer,
                         "[%s] CompactionPicker::PickGarbageCollection "
                         "GetTableProperties fail\n",
                         cf_name.c_str(), s.ToString().c_str());
        return 0;
      }
      return tp->num_entries;
    } else {
      return f->prop.num_entries;
    }
  };

  // Traverse level -1 to filter out all blob sstables needs GC.
  // 1. score more than garbage collection baseline.
  // 2. fragile files that can be reorganized
  // 3. marked for compaction for other reasons
  for (auto f : vstorage->LevelFiles(-1)) {
    if (f->is_skip_gc || f->being_compacted) {
      continue;
    }
    GarbageFileInfo info = {f};
    info.num_entries = fn_num_entries(f);
    info.score = std::min(1.0, (double)f->num_antiquation / info.num_entries);
    if (f->prop.inheritance_chain.empty()) {
      // sst from flush or compaction
      info.estimate_size = f->fd.file_size;
    } else {
      // sst from gc
      info.estimate_size =
          static_cast<uint64_t>(f->fd.file_size * (1 - info.score));
    }
    if (info.score >= mutable_cf_options.blob_gc_ratio ||
        info.estimate_size <= fragment_size) {
      gc_files.push_back(info);
    } else if (f->marked_for_compaction) {
      info.score = mutable_cf_options.blob_gc_ratio;
      gc_files.push_back(info);
    }
  }

  // Sorting by ratio decreasing.
<<<<<<< HEAD
  terark::sort_a(gc_files, TERARK_CMP(score, >));
=======
  std::sort(gc_files.begin(), gc_files.end(),
            [](const GarbageFileInfo& l, const GarbageFileInfo& r) {
              return l.score > r.score;
            });
>>>>>>> d1933df1

  // Return nullptr if nothing to do.
  if (gc_files.empty() ||
      gc_files.front().score < mutable_cf_options.blob_gc_ratio) {
    return nullptr;
  }

  // Set up inputs for garbage collection.
  std::vector<CompactionInputFiles> inputs(1);
  auto& input = inputs.front();
  input.level = -1;
  input.files.push_back(gc_files.front().f);

  uint64_t total_estimate_size = gc_files.front().estimate_size;
  uint64_t num_antiquation = gc_files.front().f->num_antiquation;
  for (auto it = std::next(gc_files.begin()); it != gc_files.end(); ++it) {
    auto& info = *it;
    if (total_estimate_size + info.estimate_size > max_file_size) {
      continue;
    }
    total_estimate_size += info.estimate_size;
    num_antiquation += info.f->num_antiquation;
    input.files.push_back(info.f);
    if (input.size() >= 8) {
      break;
    }
  }

  int bottommost_level = vstorage->num_levels() - 1;

  // Set compaction params.
  CompactionParams params(vstorage, ioptions_, mutable_cf_options);
  params.inputs = std::move(inputs);
  params.output_level = -1;
  params.num_antiquation = num_antiquation;
  params.max_compaction_bytes = LLONG_MAX;
  params.output_path_id = GetPathId(ioptions_, mutable_cf_options, 1);
  params.compression = GetCompressionType(
      ioptions_, vstorage, mutable_cf_options, bottommost_level, 1, true);
  params.compression_opts =
      GetCompressionOptions(ioptions_, vstorage, bottommost_level, true);
  params.max_subcompactions = 1;
  params.score = 0;
  params.compaction_type = kGarbageCollection;
  params.compaction_reason = CompactionReason::kGarbageCollection;

  return RegisterCompaction(new Compaction(std::move(params)));
}

void CompactionPicker::InitFilesBeingCompact(
    const MutableCFOptions& mutable_cf_options, VersionStorageInfo* vstorage,
    const InternalKey* begin, const InternalKey* end,
    std::unordered_set<uint64_t>* files_being_compact) {
  if (!ioptions_.enable_lazy_compaction) {
    return;
  }
  ReadOptions options;
  MapSstElement element;
  auto create_iter = [&](const FileMetaData* file_metadata,
                         const DependenceMap& depend_map, Arena* arena,
                         TableReader** table_reader_ptr) {
    return table_cache_->NewIterator(
        options, env_options_, *icmp_, *file_metadata, depend_map, nullptr,
        mutable_cf_options.prefix_extractor.get(), table_reader_ptr, nullptr,
        false, arena, true, -1);
  };
  for (int level = 0; level < vstorage->num_levels(); ++level) {
    auto& level_files = vstorage->LevelFiles(level);
    if (level_files.empty()) {
      continue;
    }
    Arena arena;
    ScopedArenaIterator iter(NewMapElementIterator(
        level_files.data(), level_files.size(), icmp_, &create_iter,
        c_style_callback(create_iter), &arena));
    for (level == 0 || begin == nullptr ? iter->SeekToFirst()
                                        : iter->Seek(begin->Encode());
         iter->Valid(); iter->Next()) {
      LazyBuffer value = iter->value();
      if (!value.fetch().ok() || !element.Decode(iter->key(), value.slice())) {
        // TODO: log error ?
        break;
      }
      if (begin != nullptr &&
          icmp_->Compare(element.largest_key, begin->Encode()) < 0) {
        if (level == 0) {
          continue;
        } else {
          break;
        }
      }
      if (end != nullptr &&
          icmp_->Compare(element.smallest_key, end->Encode()) > 0) {
        if (level == 0) {
          continue;
        } else {
          break;
        }
      }
      auto& dependence_map = vstorage->dependence_map();
      for (auto& link : element.link) {
        files_being_compact->emplace(link.file_number);
        auto find = dependence_map.find(link.file_number);
        if (find == dependence_map.end()) {
          files_being_compact->emplace(link.file_number);
        } else {
          for (auto& dependence : find->second->prop.dependence) {
            files_being_compact->emplace(dependence.file_number);
          };
        }
      }
    }
  }
}

Compaction* CompactionPicker::CompactRange(
    const std::string& cf_name, const MutableCFOptions& mutable_cf_options,
    VersionStorageInfo* vstorage, int input_level, int output_level,
    uint32_t output_path_id, uint32_t max_subcompactions,
    const InternalKey* begin, const InternalKey* end,
    InternalKey** compaction_end, bool* manual_conflict,
    const std::unordered_set<uint64_t>* files_being_compact) {
  // CompactionPickerFIFO has its own implementation of compact range
  assert(ioptions_.compaction_style != kCompactionStyleFIFO);
  CompactionInputFiles inputs;
  inputs.level = input_level;
  bool covering_the_whole_range = true;
  if (output_level == ColumnFamilyData::kCompactToBaseLevel) {
    assert(input_level == 0);
    output_level = vstorage->base_level();
    assert(output_level > 0);
  }

  // All files are 'overlapping' in universal style compaction.
  // We have to compact the entire range in one shot.
  if (ioptions_.compaction_style == kCompactionStyleUniversal) {
    begin = nullptr;
    end = nullptr;
  } else if (ioptions_.enable_lazy_compaction) {
    LogBuffer log_buffer(InfoLogLevel::INFO_LEVEL, ioptions_.info_log);
    if (vstorage->LevelFiles(input_level).empty()) {
      return nullptr;
    }
    if (input_level == output_level) {
      return PickRangeCompaction(cf_name, mutable_cf_options, vstorage,
                                 input_level, begin, end, files_being_compact,
                                 manual_conflict, &log_buffer);
    } else if ((*compaction_end)->size() > 0) {
      return nullptr;
    }
    if (AreFilesInCompaction(vstorage->LevelFiles(input_level)) ||
        AreFilesInCompaction(vstorage->LevelFiles(output_level))) {
      *manual_conflict = true;
      return nullptr;
    }
    std::vector<CompactionInputFiles> input_vec(2);
    input_vec[0].level = input_level;
    input_vec[0].files = vstorage->LevelFiles(input_level);
    input_vec[1].level = output_level;
    input_vec[1].files = vstorage->LevelFiles(output_level);

    RangeStorage range;
    if (begin != nullptr && end != nullptr) {
      AssignUserKey(range.start, begin->Encode());
      range.include_start = true;
      AssignUserKey(range.limit, end->Encode());
      range.include_limit = false;
    } else {
      Slice smallest_key, largest_key;
      Compaction::GetBoundaryKeys(vstorage, input_vec, &smallest_key,
                                  &largest_key);
      if (begin != nullptr) {
        AssignUserKey(range.start, begin->Encode());
      } else {
        AssignUserKey(range.start, smallest_key);
      }
      range.include_start = true;
      if (end != nullptr) {
        AssignUserKey(range.limit, end->Encode());
        range.include_limit = false;
      } else {
        AssignUserKey(range.limit, largest_key);
        range.include_limit = true;
      }
    }
    (*compaction_end)->Set(Slice(), kMaxSequenceNumber, kTypeDeletion);

    CompactionParams params(vstorage, ioptions_, mutable_cf_options);
    params.inputs = std::move(input_vec);
    params.output_level = output_level;
    params.target_file_size = MaxFileSizeForLevel(
        mutable_cf_options, output_level, ioptions_.compaction_style);
    params.max_compaction_bytes = LLONG_MAX;
    params.output_path_id = output_path_id;
    params.compression = GetCompressionType(
        ioptions_, vstorage, mutable_cf_options, output_level, 1);
    params.compression_opts =
        GetCompressionOptions(ioptions_, vstorage, output_level);
    params.manual_compaction = true;
    params.max_subcompactions = 1;
    params.input_range = {std::move(range)};
    params.compaction_type = kMapCompaction;
    return RegisterCompaction(new Compaction(std::move(params)));
  }

  vstorage->GetOverlappingInputs(input_level, begin, end, &inputs.files);
  if (inputs.empty()) {
    return nullptr;
  }

  if ((input_level == 0) && (!level0_compactions_in_progress_.empty())) {
    // Only one level 0 compaction allowed
    TEST_SYNC_POINT("CompactionPicker::CompactRange:Conflict");
    *manual_conflict = true;
    return nullptr;
  }

  // Avoid compacting too much in one shot in case the range is large.
  // But we cannot do this for level-0 since level-0 files can overlap
  // and we must not pick one file and drop another older file if the
  // two files overlap.
  if (input_level > 0) {
    const uint64_t limit = mutable_cf_options.max_compaction_bytes;
    uint64_t total = 0;
    for (size_t i = 0; i + 1 < inputs.size(); ++i) {
      uint64_t s = inputs[i]->compensated_file_size;
      total += s;
      if (total >= limit) {
        covering_the_whole_range = false;
        inputs.files.resize(i + 1);
        break;
      }
    }
  }
  assert(output_path_id < static_cast<uint32_t>(ioptions_.cf_paths.size()));

  InternalKey key_storage;
  InternalKey* next_smallest = &key_storage;
  if (ExpandInputsToCleanCut(cf_name, vstorage, &inputs, &next_smallest) ==
      false) {
    // manual compaction is now multi-threaded, so it can
    // happen that ExpandWhileOverlapping fails
    // we handle it higher in RunManualCompaction
    *manual_conflict = true;
    return nullptr;
  }

  if (covering_the_whole_range || !next_smallest) {
    *compaction_end = nullptr;
  } else {
    **compaction_end = *next_smallest;
  }

  CompactionInputFiles output_level_inputs;
  output_level_inputs.level = output_level;
  if (input_level != output_level) {
    int parent_index = -1;
    if (!SetupOtherInputs(cf_name, mutable_cf_options, vstorage, &inputs,
                          &output_level_inputs, &parent_index, -1)) {
      // manual compaction is now multi-threaded, so it can
      // happen that SetupOtherInputs fails
      // we handle it higher in RunManualCompaction
      *manual_conflict = true;
      return nullptr;
    }
  }

  std::vector<CompactionInputFiles> compaction_inputs({inputs});
  if (!output_level_inputs.empty()) {
    compaction_inputs.push_back(output_level_inputs);
  }
  for (size_t i = 0; i < compaction_inputs.size(); i++) {
    if (AreFilesInCompaction(compaction_inputs[i].files)) {
      *manual_conflict = true;
      return nullptr;
    }
  }

  // 2 non-exclusive manual compactions could run at the same time producing
  // overlaping outputs in the same level.
  if (FilesRangeOverlapWithCompaction(compaction_inputs, output_level)) {
    // This compaction output could potentially conflict with the output
    // of a currently running compaction, we cannot run it.
    *manual_conflict = true;
    return nullptr;
  }

  std::vector<FileMetaData*> grandparents;
  GetGrandparents(vstorage, inputs, output_level_inputs, &grandparents);

  CompactionParams params(vstorage, ioptions_, mutable_cf_options);
  params.inputs = std::move(compaction_inputs);
  params.output_level = output_level;
  params.target_file_size = MaxFileSizeForLevel(
      mutable_cf_options, output_level, ioptions_.compaction_style,
      vstorage->base_level(), ioptions_.level_compaction_dynamic_level_bytes);
  params.max_compaction_bytes = mutable_cf_options.max_compaction_bytes;
  params.output_path_id = output_path_id;
  params.compression =
      GetCompressionType(ioptions_, vstorage, mutable_cf_options, output_level,
                         vstorage->base_level());
  params.compression_opts =
      GetCompressionOptions(ioptions_, vstorage, output_level);
  params.max_subcompactions = max_subcompactions;
  params.grandparents = std::move(grandparents);
  params.manual_compaction = true;

  Compaction* compaction = new Compaction(std::move(params));

  TEST_SYNC_POINT_CALLBACK("CompactionPicker::CompactRange:Return", compaction);
  RegisterCompaction(compaction);

  // Creating a compaction influences the compaction score because the score
  // takes running compactions into account (by skipping files that are already
  // being compacted). Since we just changed compaction score, we recalculate it
  // here
  vstorage->ComputeCompactionScore(ioptions_, mutable_cf_options);

  return compaction;
}

Compaction* CompactionPicker::PickRangeCompaction(
    const std::string& cf_name, const MutableCFOptions& mutable_cf_options,
    VersionStorageInfo* vstorage, int level, const InternalKey* begin,
    const InternalKey* end,
    const std::unordered_set<uint64_t>* files_being_compact,
    bool* manual_conflict, LogBuffer* log_buffer) {
  assert(ioptions_.enable_lazy_compaction);
  auto& level_files = vstorage->LevelFiles(level);

  if (files_being_compact == nullptr || files_being_compact->empty() ||
      level_files.empty()) {
    return nullptr;
  }
  if (AreFilesInCompaction(level_files)) {
    *manual_conflict = true;
    return nullptr;
  }
  std::vector<CompactionInputFiles> inputs;
  inputs.emplace_back(CompactionInputFiles{level, level_files});

  if (level == 0 && level_files.size() > 1) {
    uint32_t path_id = GetPathId(ioptions_, mutable_cf_options, 1ULL << 20);
    CompactionParams params(vstorage, ioptions_, mutable_cf_options);

    params.inputs = std::move(inputs);
    params.output_level = level;
    params.target_file_size = MaxFileSizeForLevel(mutable_cf_options, level,
                                                  kCompactionStyleUniversal);
    params.output_path_id = path_id;
    params.compression_opts = ioptions_.compression_opts;
    params.manual_compaction = true;
    params.score = 0;
    params.compaction_type = kMapCompaction;
    return new Compaction(std::move(params));
  }

  std::vector<RangeStorage> input_range;
  Arena arena;
  DependenceMap empty_dependence_map;
  ReadOptions options;
  auto create_iter = [&](const FileMetaData* file_metadata,
                         const DependenceMap& depend_map, Arena* arena,
                         TableReader** table_reader_ptr) {
    return table_cache_->NewIterator(
        options, env_options_, *icmp_, *file_metadata, depend_map, nullptr,
        mutable_cf_options.prefix_extractor.get(), table_reader_ptr, nullptr,
        false, arena, true, -1);
  };
  ScopedArenaIterator iter(NewMapElementIterator(
      level_files.data(), level_files.size(), icmp_, &create_iter,
      c_style_callback(create_iter), &arena));
  if (!iter->status().ok()) {
    ROCKS_LOG_BUFFER(log_buffer, "[%s] Universal: Read level files error %s.",
                     cf_name.c_str(), iter->status().getState());
    return nullptr;
  }

  MapSstElement map_element;
  RangeStorage range;
  auto& ic = ioptions_.internal_comparator;
  auto uc = ic.user_comparator();
  auto need_compact = [&](const MapSstElement& e) {
    if (begin != nullptr) {
      int c = uc->Compare(ExtractUserKey(e.largest_key), begin->user_key());
      if (GetInternalKeySeqno(e.largest_key) == kMaxSequenceNumber) {
        if (c <= 0) return false;
      } else {
        if (c < 0) return false;
      }
    }
    if (end != nullptr &&
        uc->Compare(ExtractUserKey(e.smallest_key), end->user_key()) >= 0) {
      return false;
    }
    auto& dependence_map = vstorage->dependence_map();
    for (auto& link : e.link) {
      if (files_being_compact->count(link.file_number) > 0) {
        return true;
      }
      auto find = dependence_map.find(link.file_number);
      if (find == dependence_map.end()) {
        // TODO: log error
        continue;
      }
      auto f = find->second;
      if (!f->prop.is_map_sst()) {
        continue;
      }
      for (auto& dependence : f->prop.dependence) {
        if (files_being_compact->count(dependence.file_number) > 0) {
          return true;
        }
      }
    }
    return false;
  };
  bool has_start = false;
  size_t max_compaction_bytes = mutable_cf_options.max_compaction_bytes;
  size_t subcompact_size = 0;
  for (iter->SeekToFirst(); iter->Valid(); iter->Next()) {
    if (!ReadMapElement(map_element, iter.get(), log_buffer, cf_name)) {
      return nullptr;
    }
    if (has_start) {
      if (need_compact(map_element)) {
        if (subcompact_size < max_compaction_bytes) {
          subcompact_size += map_element.EstimateSize();
          AssignUserKey(range.limit, map_element.largest_key);
        } else {
          AssignUserKey(range.limit, map_element.smallest_key);
          range.include_start = true;
          range.include_limit = false;
          input_range.emplace_back(std::move(range));
          if (input_range.size() >= ioptions_.max_subcompactions) {
            has_start = false;
            break;
          }
          subcompact_size = map_element.EstimateSize();
          AssignUserKey(range.start, map_element.smallest_key);
          AssignUserKey(range.limit, map_element.largest_key);
        }
      } else {
        has_start = false;
        AssignUserKey(range.limit, map_element.smallest_key);
        range.include_start = true;
        range.include_limit = false;
        input_range.emplace_back(std::move(range));
        if (input_range.size() >= ioptions_.max_subcompactions) {
          break;
        }
        subcompact_size = 0;
      }
    } else if (need_compact(map_element)) {
      subcompact_size += map_element.EstimateSize();
      has_start = true;
      AssignUserKey(range.start, map_element.smallest_key);
      AssignUserKey(range.limit, map_element.largest_key);
    }
  }
  if (has_start) {
    range.include_start = true;
    range.include_limit = true;
    Slice end_key;
    if (level == 0) {
      for (auto f : level_files) {
        if (end_key.empty() || ic.Compare(f->largest.Encode(), end_key) > 0) {
          end_key = f->largest.Encode();
        }
      }
    } else {
      end_key = level_files.back()->largest.Encode();
    }
    end_key = ExtractUserKey(end_key);
    assert(ic.user_comparator()->Compare(range.limit, end_key) <= 0);
    range.limit.assign(end_key.data(), end_key.size());
    input_range.emplace_back(std::move(range));
  }
  if (input_range.empty()) {
    return nullptr;
  }
  if (begin != nullptr &&
      uc->Compare(input_range.front().start, begin->user_key()) < 0) {
    AssignUserKey(input_range.front().start, begin->Encode());
  }
  if (end != nullptr &&
      uc->Compare(input_range.back().limit, end->user_key()) > 0) {
    AssignUserKey(input_range.back().limit, end->Encode());
    input_range.back().include_limit = false;
  }
  if (!FixInputRange(input_range, ic, false /* sort */, false /* merge */)) {
    return nullptr;
  }
  uint32_t path_id = GetPathId(ioptions_, mutable_cf_options, level);
  CompactionParams params(vstorage, ioptions_, mutable_cf_options);

  params.inputs = std::move(inputs);
  params.output_level = level;
  params.target_file_size = MaxFileSizeForLevel(
      mutable_cf_options, std::max(1, level), ioptions_.compaction_style);
  params.max_compaction_bytes = LLONG_MAX;
  params.output_path_id = path_id;
  params.compression =
      GetCompressionType(ioptions_, vstorage, mutable_cf_options, level, 1);
  params.compression_opts = GetCompressionOptions(ioptions_, vstorage, level);
  params.manual_compaction = true;
  params.score = 0;
  params.partial_compaction = true;
  params.compaction_type = kKeyValueCompaction;
  params.input_range = std::move(input_range);

  return RegisterCompaction(new Compaction(std::move(params)));
}

#ifndef ROCKSDB_LITE
namespace {
// Test whether two files have overlapping key-ranges.
bool HaveOverlappingKeyRanges(const Comparator* c, const SstFileMetaData& a,
                              const SstFileMetaData& b) {
  if (c->Compare(a.smallestkey, b.smallestkey) >= 0) {
    if (c->Compare(a.smallestkey, b.largestkey) <= 0) {
      // b.smallestkey <= a.smallestkey <= b.largestkey
      return true;
    }
  } else if (c->Compare(a.largestkey, b.smallestkey) >= 0) {
    // a.smallestkey < b.smallestkey <= a.largestkey
    return true;
  }
  if (c->Compare(a.largestkey, b.largestkey) <= 0) {
    if (c->Compare(a.largestkey, b.smallestkey) >= 0) {
      // b.smallestkey <= a.largestkey <= b.largestkey
      return true;
    }
  } else if (c->Compare(a.smallestkey, b.largestkey) <= 0) {
    // a.smallestkey <= b.largestkey < a.largestkey
    return true;
  }
  return false;
}
}  // namespace

Status CompactionPicker::SanitizeCompactionInputFilesForAllLevels(
    std::unordered_set<uint64_t>* input_files,
    const ColumnFamilyMetaData& cf_meta, const int output_level) const {
  auto& levels = cf_meta.levels;
  auto comparator = icmp_->user_comparator();

  // TODO(yhchiang): add is_adjustable to CompactionOptions

  // the smallest and largest key of the current compaction input
  std::string smallestkey;
  std::string largestkey;
  // a flag for initializing smallest and largest key
  bool is_first = false;
  const int kNotFound = -1;

  // For each level, it does the following things:
  // 1. Find the first and the last compaction input files
  //    in the current level.
  // 2. Include all files between the first and the last
  //    compaction input files.
  // 3. Update the compaction key-range.
  // 4. For all remaining levels, include files that have
  //    overlapping key-range with the compaction key-range.
  for (int l = 0; l <= output_level; ++l) {
    auto& current_files = levels[l].files;
    int first_included = static_cast<int>(current_files.size());
    int last_included = kNotFound;

    // identify the first and the last compaction input files
    // in the current level.
    for (size_t f = 0; f < current_files.size(); ++f) {
      if (input_files->find(TableFileNameToNumber(current_files[f].name)) !=
          input_files->end()) {
        first_included = std::min(first_included, static_cast<int>(f));
        last_included = std::max(last_included, static_cast<int>(f));
        if (is_first == false) {
          smallestkey = current_files[f].smallestkey;
          largestkey = current_files[f].largestkey;
          is_first = true;
        }
      }
    }
    if (last_included == kNotFound) {
      continue;
    }

    if (l != 0) {
      // expend the compaction input of the current level if it
      // has overlapping key-range with other non-compaction input
      // files in the same level.
      while (first_included > 0) {
        if (comparator->Compare(current_files[first_included - 1].largestkey,
                                current_files[first_included].smallestkey) <
            0) {
          break;
        }
        first_included--;
      }

      while (last_included < static_cast<int>(current_files.size()) - 1) {
        if (comparator->Compare(current_files[last_included + 1].smallestkey,
                                current_files[last_included].largestkey) > 0) {
          break;
        }
        last_included++;
      }
    } else if (output_level > 0) {
      last_included = static_cast<int>(current_files.size() - 1);
    }

    // include all files between the first and the last compaction input files.
    for (int f = first_included; f <= last_included; ++f) {
      if (current_files[f].being_compacted) {
        return Status::Aborted("Necessary compaction input file " +
                               current_files[f].name +
                               " is currently being compacted.");
      }
      input_files->insert(TableFileNameToNumber(current_files[f].name));
    }

    // update smallest and largest key
    if (l == 0) {
      for (int f = first_included; f <= last_included; ++f) {
        if (comparator->Compare(smallestkey, current_files[f].smallestkey) >
            0) {
          smallestkey = current_files[f].smallestkey;
        }
        if (comparator->Compare(largestkey, current_files[f].largestkey) < 0) {
          largestkey = current_files[f].largestkey;
        }
      }
    } else {
      if (comparator->Compare(smallestkey,
                              current_files[first_included].smallestkey) > 0) {
        smallestkey = current_files[first_included].smallestkey;
      }
      if (comparator->Compare(largestkey,
                              current_files[last_included].largestkey) < 0) {
        largestkey = current_files[last_included].largestkey;
      }
    }

    SstFileMetaData aggregated_file_meta;
    aggregated_file_meta.smallestkey = smallestkey;
    aggregated_file_meta.largestkey = largestkey;

    // For all lower levels, include all overlapping files.
    // We need to add overlapping files from the current level too because even
    // if there no input_files in level l, we would still need to add files
    // which overlap with the range containing the input_files in levels 0 to l
    // Level 0 doesn't need to be handled this way because files are sorted by
    // time and not by key
    for (int m = std::max(l, 1); m <= output_level; ++m) {
      for (auto& next_lv_file : levels[m].files) {
        if (HaveOverlappingKeyRanges(comparator, aggregated_file_meta,
                                     next_lv_file)) {
          if (next_lv_file.being_compacted) {
            return Status::Aborted(
                "File " + next_lv_file.name +
                " that has overlapping key range with one of the compaction "
                " input file is currently being compacted.");
          }
          input_files->insert(TableFileNameToNumber(next_lv_file.name));
        }
      }
    }
  }
  if (RangeOverlapWithCompaction(smallestkey, largestkey, output_level)) {
    return Status::Aborted(
        "A running compaction is writing to the same output level in an "
        "overlapping key range");
  }
  return Status::OK();
}

Status CompactionPicker::SanitizeCompactionInputFiles(
    std::unordered_set<uint64_t>* input_files,
    const ColumnFamilyMetaData& cf_meta, const int output_level) const {
  assert(static_cast<int>(cf_meta.levels.size()) - 1 ==
         cf_meta.levels[cf_meta.levels.size() - 1].level);
  if (output_level >= static_cast<int>(cf_meta.levels.size())) {
    return Status::InvalidArgument(
        "Output level for column family " + cf_meta.name +
        " must between [0, " +
        ToString(cf_meta.levels[cf_meta.levels.size() - 1].level) + "].");
  }

  if (output_level > MaxOutputLevel()) {
    return Status::InvalidArgument(
        "Exceed the maximum output level defined by "
        "the current compaction algorithm --- " +
        ToString(MaxOutputLevel()));
  }

  if (output_level < 0) {
    return Status::InvalidArgument("Output level cannot be negative.");
  }

  if (input_files->size() == 0) {
    return Status::InvalidArgument(
        "A compaction must contain at least one file.");
  }

  Status s = SanitizeCompactionInputFilesForAllLevels(input_files, cf_meta,
                                                      output_level);

  if (!s.ok()) {
    return s;
  }

  // for all input files, check whether the file number matches
  // any currently-existing files.
  for (auto file_num : *input_files) {
    bool found = false;
    for (const auto& level_meta : cf_meta.levels) {
      for (const auto& file_meta : level_meta.files) {
        if (file_num == TableFileNameToNumber(file_meta.name)) {
          if (file_meta.being_compacted) {
            return Status::Aborted("Specified compaction input file " +
                                   MakeTableFileName("", file_num) +
                                   " is already being compacted.");
          }
          found = true;
          break;
        }
      }
      if (found) {
        break;
      }
    }
    if (!found) {
      return Status::InvalidArgument(
          "Specified compaction input file " + MakeTableFileName("", file_num) +
          " does not exist in column family " + cf_meta.name + ".");
    }
  }

  return Status::OK();
}
#endif  // !ROCKSDB_LITE

Compaction* CompactionPicker::RegisterCompaction(Compaction* c) {
  if (c == nullptr) {
    return nullptr;
  }
  assert(ioptions_.compaction_style != kCompactionStyleLevel ||
         ioptions_.enable_lazy_compaction || c->output_level() <= 0 ||
         !FilesRangeOverlapWithCompaction(*c->inputs(), c->output_level()));
  if (c->start_level() == 0 ||
      ioptions_.compaction_style == kCompactionStyleUniversal) {
    level0_compactions_in_progress_.insert(c);
  }
  compactions_in_progress_.insert(c);
  return c;
}

void CompactionPicker::UnregisterCompaction(Compaction* c) {
  if (c == nullptr) {
    return;
  }
  if (c->start_level() == 0 ||
      ioptions_.compaction_style == kCompactionStyleUniversal) {
    level0_compactions_in_progress_.erase(c);
  }
  compactions_in_progress_.erase(c);
}

/*
 *  PickCompositeCompaction() means to pick compaction from SSTables in the
 *  same level, also called tiny/inner compaction at somewhere. Aiming to
 *  reduce read and space amplifications at a lower cost.
 */
Compaction* CompactionPicker::PickCompositeCompaction(
    const std::string& cf_name, const MutableCFOptions& mutable_cf_options,
    VersionStorageInfo* vstorage, const std::vector<SequenceNumber>& snapshots,
    const std::vector<SortedRun>& sorted_runs, LogBuffer* log_buffer) {
  // Return nullptr if there is no space amplification.
  if (!vstorage->has_space_amplification()) {
    return nullptr;
  }
  std::vector<CompactionInputFiles> inputs(1);
  auto& input = inputs.front();
  input.level = -1;
  double max_read_amp_ratio = -std::numeric_limits<double>::infinity();
  // Traverse all sorted_runs from the highest to bottomest finding selection.
  for (auto& sr : sorted_runs) {
    // Skip if this sorted run was occupied by other compaction.
    if (sr.skip_composite) {
      continue;
    }
    FileMetaData* f;
    if (sr.level > 0) {
      // Skip if this level has no map sst.
      if (!vstorage->has_map_sst(sr.level)) {
        continue;
      }
      auto& level_files = vstorage->LevelFiles(sr.level);
      // Skip if any file of this sorted run were being compacted.
      if (AreFilesInCompaction(level_files)) {
        continue;
      }
      // Make selection.
      if (level_files.size() > 1) {
        input.level = sr.level;
        input.files.clear();
        break;
      }
      f = level_files.front();
    } else {
      // Skip if this file were being compacted or it was not a msap sstable.
      if (sr.file->being_compacted || !sr.file->prop.is_map_sst()) {
        continue;
      }
      f = sr.file;
    }
    // Estimate overall read amplification of selects.
    double level_read_amp = f->prop.read_amp;
    double level_read_amp_ratio = 1. * level_read_amp / sr.size;
    if (level_read_amp <= 1) {
      level_read_amp_ratio = -level_read_amp_ratio;
    }
    if (level_read_amp_ratio >= max_read_amp_ratio) {
      max_read_amp_ratio = level_read_amp_ratio;
      input.level = sr.level;
      input.files = {f};
    }
  }
  // Return nullptr if traverse gets nothing.
  if (input.level == -1) {
    return nullptr;
  }
  if (max_read_amp_ratio < 0 && vstorage->num_non_empty_levels() > 1 &&
      !vstorage->has_map_sst(vstorage->num_non_empty_levels() - 1)) {
    auto c = PickBottommostLevelCompaction(cf_name, mutable_cf_options,
                                           vstorage, snapshots, log_buffer);
    if (c != nullptr) {
      return c;
    }
  }
  CompactionType compaction_type = kKeyValueCompaction;
  uint32_t max_subcompactions = ioptions_.max_subcompactions;
  std::vector<RangeStorage> input_range;

  auto new_compaction = [&] {
    int level = input.level;
    CompactionParams params(vstorage, ioptions_, mutable_cf_options);
    params.inputs = std::move(inputs);
    params.output_level = level;
    params.target_file_size = MaxFileSizeForLevel(
        mutable_cf_options, std::max(1, level), ioptions_.compaction_style);
    params.max_compaction_bytes = LLONG_MAX;
    params.output_path_id = GetPathId(ioptions_, mutable_cf_options, level);
    params.compression = GetCompressionType(ioptions_, vstorage,
                                            mutable_cf_options, level, 1, true);
    params.compression_opts =
        GetCompressionOptions(ioptions_, vstorage, level, true);
    params.max_subcompactions = max_subcompactions;
    params.score = 0;
    params.partial_compaction = true;
    params.compaction_type = compaction_type;
    params.input_range = std::move(input_range);
    params.compaction_reason = CompactionReason::kCompositeAmplification;

    return new Compaction(std::move(params));
  };

  if (input.files.empty()) {
    input.files = vstorage->LevelFiles(input.level);
    assert(input.files.size() > 1);
    compaction_type = kMapCompaction;
    max_subcompactions = 1;
    return new_compaction();
  }

  Arena arena;
  DependenceMap empty_dependence_map;
  ReadOptions options;
  ScopedArenaIterator iter(table_cache_->NewIterator(
      options, env_options_, *icmp_, *input.files.front(), empty_dependence_map,
      nullptr, mutable_cf_options.prefix_extractor.get(), nullptr, nullptr,
      false, &arena, true, input.level));
  if (!iter->status().ok()) {
    ROCKS_LOG_BUFFER(log_buffer, "[%s] Universal: Read map sst error %s.",
                     cf_name.c_str(), iter->status().getState());
    return nullptr;
  }

  auto is_perfect = [this, vstorage](const MapSstElement& e) {
    if (e.link.size() != 1) {
      return false;
    }
    auto& dependence_map = vstorage->dependence_map();
    auto find = dependence_map.find(e.link.front().file_number);
    if (find == dependence_map.end()) {
      // TODO log error
      return false;
    }
    auto f = find->second;
    if (f->prop.is_map_sst()) {
      return false;
    }
    Range r(e.smallest_key, e.largest_key, e.include_smallest,
            e.include_largest);
    return IsPerfectRange(r, f, *icmp_);
  };

  std::unordered_map<uint64_t, FileUseInfo> file_used;
  MapSstElement map_element;
  RangeStorage range;
  auto uc = ioptions_.internal_comparator.user_comparator();
  (void)uc;

  auto set_include_limit = [&] {
    range.include_limit = true;
    auto uend = input.files.front()->largest.user_key();
    assert(uc->Compare(range.limit, uend) <= 0);
    range.limit.assign(uend.data(), uend.size());
  };

  for (auto& dependence : input.files.front()->prop.dependence) {
    auto& dependence_map = vstorage->dependence_map();
    FileUseInfo info;
    auto find = dependence_map.find(dependence.file_number);
    if (find == dependence_map.end()) {
      // TODO log error
      continue;
    }
    auto f = find->second;
    info.size = f->fd.GetFileSize();
    info.used = info.size - info.size * f->num_antiquation /
                                std::max<uint64_t>(1, f->prop.num_entries);
    file_used.emplace(dependence.file_number, info);
  }
  std::vector<PickerCompositeHeapItem> priority_heap;
  for (iter->SeekToFirst(); iter->Valid(); iter->Next()) {
    if (!ReadMapElement(map_element, iter.get(), log_buffer, cf_name)) {
      return nullptr;
    }
    if (is_perfect(map_element)) {
      continue;
    }
    double p = map_element.link.size();
    size_t size = 0, used = 0;
    for (auto& l : map_element.link) {
      auto find = file_used.find(l.file_number);
      if (find == file_used.end()) {
        // TODO log error
        continue;
      }
      size += find->second.size;
      used += find->second.used;
    }
    p += 2.0 * double(size - std::min(used, size)) / size;
    if (p <= 2.0) {
      continue;
    }
    PickerCompositeHeapItem item = {
        ArenaPinSlice(map_element.largest_key, &arena), p};
    priority_heap.push_back(item);
  }
  std::make_heap(priority_heap.begin(), priority_heap.end(),
                 std::less<double>());
  struct Comp {
    const InternalKeyComparator* c;
    bool operator()(const Slice& a, const Slice& b) const {
      return c->Compare(a, b) < 0;
    }
  } c = {icmp_};
  std::set<Slice, Comp> unique_check(c);
  auto push_unique = [&](const Slice& key) {
    unique_check.emplace(ArenaPinSlice(key, &arena));
  };
  size_t pick_size =
      size_t(MaxFileSizeForLevel(mutable_cf_options, std::max(1, input.level),
                                 ioptions_.compaction_style) *
             2);
  auto estimate_size = [](const MapSstElement& element) {
    size_t sum = 0;
    for (auto& l : element.link) {
      sum += l.size;
    }
    return sum;
  };
  while (!priority_heap.empty()) {
    auto key = priority_heap.front().k;
    std::pop_heap(priority_heap.begin(), priority_heap.end(),
                  std::less<double>());
    priority_heap.pop_back();
    iter->Seek(key);
    assert(iter->Valid());
    if (unique_check.count(iter->key()) > 0) {
      continue;
    }
    if (!ReadMapElement(map_element, iter.get(), log_buffer, cf_name)) {
      return nullptr;
    }
    AssignUserKey(range.start, map_element.smallest_key);
    AssignUserKey(range.limit, map_element.largest_key);
    range.include_start = true;
    range.include_limit = false;
    size_t sum = estimate_size(map_element);
    push_unique(iter->key());
    while (sum < pick_size) {
      iter->Next();
      if (!iter->Valid()) {
        set_include_limit();
        break;
      }
      if (!ReadMapElement(map_element, iter.get(), log_buffer, cf_name)) {
        return nullptr;
      }
      if (unique_check.count(iter->key()) > 0 || is_perfect(map_element)) {
        AssignUserKey(range.limit, map_element.smallest_key);
        break;
      } else {
        AssignUserKey(range.limit, map_element.largest_key);
        sum += estimate_size(map_element);
        push_unique(iter->key());
      }
    }
    if (sum < pick_size) {
      iter->SeekForPrev(key);
      assert(iter->Valid());
      do {
        iter->Prev();
        if (!iter->Valid() || unique_check.count(iter->key()) > 0) {
          break;
        }
        if (!ReadMapElement(map_element, iter.get(), log_buffer, cf_name)) {
          return nullptr;
        }
        if (is_perfect(map_element)) {
          break;
        }
        AssignUserKey(range.start, map_element.smallest_key);
        sum += estimate_size(map_element);
        push_unique(iter->key());
      } while (sum < pick_size);
    }
    input_range.emplace_back(std::move(range));
    if (input_range.size() >= ioptions_.max_subcompactions) {
      break;
    }
  }
  if (!input_range.empty()) {
    if (CompactionPicker::FixInputRange(input_range,
                                        ioptions_.internal_comparator,
                                        true /* sort */, false /* merge */)) {
      compaction_type = kKeyValueCompaction;
      return new_compaction();
    }
  }
  bool has_start = false;
  for (iter->SeekToFirst(); iter->Valid(); iter->Next()) {
    if (!ReadMapElement(map_element, iter.get(), log_buffer, cf_name)) {
      return nullptr;
    }

    if (has_start) {
      if (is_perfect(map_element)) {
        has_start = false;
        AssignUserKey(range.limit, map_element.smallest_key);
        range.include_start = true;
        range.include_limit = false;
        input_range.emplace_back(std::move(range));
        if (input_range.size() >= ioptions_.max_subcompactions) {
          break;
        }
      } else {
        AssignUserKey(range.limit, map_element.largest_key);
      }
    } else if (!is_perfect(map_element)) {
      has_start = true;
      AssignUserKey(range.start, map_element.smallest_key);
      AssignUserKey(range.limit, map_element.largest_key);
    }
  }
  if (has_start) {
    range.include_start = true;
    set_include_limit();
    input_range.emplace_back(std::move(range));
  }
  if (CompactionPicker::FixInputRange(input_range,
                                      ioptions_.internal_comparator,
                                      false /* sort */, false /* merge */)) {
    compaction_type = kKeyValueCompaction;
    return new_compaction();
  }
  // for unmap level 0
  if (input.level != 0) {
    max_subcompactions = 1;
    compaction_type = kMapCompaction;
    return new_compaction();
  }
  return nullptr;
}

Compaction* CompactionPicker::PickBottommostLevelCompaction(
    const std::string& cf_name, const MutableCFOptions& mutable_cf_options,
    VersionStorageInfo* vstorage, const std::vector<SequenceNumber>& snapshots,
    LogBuffer* log_buffer) {
  assert(ioptions_.enable_lazy_compaction);
  assert(std::is_sorted(snapshots.begin(), snapshots.end()));
  if (vstorage->num_non_empty_levels() <= 1) {
    return nullptr;
  }
  auto need_compact = [&](FileMetaData* f) {
    if (f->being_compacted || f->prop.is_map_sst()) {
      return false;
    }
    if (f->marked_for_compaction) {
      return true;
    }
    if (!f->prop.has_snapshots()) {
      return false;
    }
    std::shared_ptr<const TableProperties> tp;
    auto s = table_cache_->GetTableProperties(
        env_options_, *icmp_, f->fd, &tp,
        mutable_cf_options.prefix_extractor.get(), false);
    if (!s.ok()) {
      ROCKS_LOG_BUFFER(log_buffer,
                       "[%s] CompactionPicker::PickBottommostLevelCompaction "
                       "GetTableProperties fail\n",
                       cf_name.c_str(), s.ToString().c_str());
      return false;
    }
    assert(!tp || !tp->snapshots.empty());
    if (!tp || tp->snapshots.empty()) {
      return false;
    }
    std::vector<SequenceNumber> diff;
    std::set_difference(tp->snapshots.begin(), tp->snapshots.end(),
                        snapshots.begin(), snapshots.end(),
                        std::back_inserter(diff));
    return !diff.empty();
  };
  int level = vstorage->num_non_empty_levels() - 1;
  auto& level_files = vstorage->LevelFiles(level);
  std::vector<CompactionInputFiles> inputs;
  inputs.emplace_back(CompactionInputFiles{level, level_files});

  std::vector<RangeStorage> input_range;
  RangeStorage range;
  bool has_start = false;
  size_t max_compaction_bytes = mutable_cf_options.max_compaction_bytes;
  size_t subcompact_size = 0;
  for (auto f : level_files) {
    if (has_start) {
      if (need_compact(f)) {
        if (subcompact_size < max_compaction_bytes) {
          subcompact_size += f->fd.file_size;
          AssignUserKey(range.limit, f->largest.Encode());
        } else {
          AssignUserKey(range.limit, f->smallest.Encode());
          range.include_start = true;
          range.include_limit = false;
          input_range.emplace_back(std::move(range));
          if (input_range.size() >= ioptions_.max_subcompactions) {
            has_start = false;
            break;
          }
          subcompact_size = f->fd.file_size;
          AssignUserKey(range.start, f->smallest.Encode());
          AssignUserKey(range.limit, f->largest.Encode());
        }
      } else {
        has_start = false;
        AssignUserKey(range.limit, f->smallest.Encode());
        range.include_start = true;
        range.include_limit = false;
        input_range.emplace_back(std::move(range));
        if (input_range.size() >= ioptions_.max_subcompactions) {
          break;
        }
        subcompact_size = 0;
      }
    } else if (need_compact(f)) {
      subcompact_size += f->fd.file_size;
      has_start = true;
      AssignUserKey(range.start, f->smallest.Encode());
      AssignUserKey(range.limit, f->largest.Encode());
    }
  }
  if (has_start) {
    range.include_start = true;
    range.include_limit = true;
    AssignUserKey(range.limit, level_files.back()->largest.Encode());
    input_range.emplace_back(std::move(range));
  }
  if (!CompactionPicker::FixInputRange(input_range,
                                       ioptions_.internal_comparator,
                                       false /* sort */, false /* merge */)) {
    return nullptr;
  }
  CompactionParams params(vstorage, ioptions_, mutable_cf_options);
  params.inputs = std::move(inputs);
  params.output_level = level;
  params.target_file_size = MaxFileSizeForLevel(
      mutable_cf_options, std::max(1, level), ioptions_.compaction_style);
  params.max_compaction_bytes = LLONG_MAX;
  params.output_path_id = GetPathId(ioptions_, mutable_cf_options, level);
  params.compression = GetCompressionType(ioptions_, vstorage,
                                          mutable_cf_options, level, 1, true);
  params.compression_opts =
      GetCompressionOptions(ioptions_, vstorage, level, true);
  params.max_subcompactions = ioptions_.max_subcompactions;
  params.score = 0;
  params.partial_compaction = true;
  params.compaction_type = kKeyValueCompaction;
  params.input_range = std::move(input_range);
  params.compaction_reason = CompactionReason::kBottommostFiles;

  return new Compaction(std::move(params));
}

void CompactionPicker::PickFilesMarkedForCompaction(
    const std::string& cf_name, VersionStorageInfo* vstorage, int* start_level,
    int* output_level, CompactionInputFiles* start_level_inputs) {
  if (vstorage->FilesMarkedForCompaction().empty()) {
    return;
  }

  auto continuation = [&, cf_name](std::pair<int, FileMetaData*> level_file) {
    // If it's being compacted it has nothing to do here.
    // If this assert() fails that means that some function marked some
    // files as being_compacted, but didn't call ComputeCompactionScore()
    assert(!level_file.second->being_compacted);
    *start_level = level_file.first;
    *output_level =
        (*start_level == 0) ? vstorage->base_level() : *start_level + 1;

    if (*start_level == 0 && !level0_compactions_in_progress()->empty()) {
      return false;
    }

    start_level_inputs->files = {level_file.second};
    start_level_inputs->level = *start_level;
    return ExpandInputsToCleanCut(cf_name, vstorage, start_level_inputs);
  };

  // take a chance on a random file first
  Random64 rnd(/* seed */ reinterpret_cast<uint64_t>(vstorage));
  size_t random_file_index = static_cast<size_t>(rnd.Uniform(
      static_cast<uint64_t>(vstorage->FilesMarkedForCompaction().size())));

  if (continuation(vstorage->FilesMarkedForCompaction()[random_file_index])) {
    // found the compaction!
    return;
  }

  for (auto& level_file : vstorage->FilesMarkedForCompaction()) {
    if (continuation(level_file)) {
      // found the compaction!
      return;
    }
  }
  start_level_inputs->files.clear();
}

bool CompactionPicker::GetOverlappingL0Files(
    VersionStorageInfo* vstorage, CompactionInputFiles* start_level_inputs,
    int output_level, int* parent_index) {
  // Two level 0 compaction won't run at the same time, so don't need to worry
  // about files on level 0 being compacted.
  assert(level0_compactions_in_progress()->empty());
  InternalKey smallest, largest;
  GetRange(*start_level_inputs, &smallest, &largest);
  // Note that the next call will discard the file we placed in
  // c->inputs_[0] earlier and replace it with an overlapping set
  // which will include the picked file.
  start_level_inputs->files.clear();
  vstorage->GetOverlappingInputs(0, &smallest, &largest,
                                 &(start_level_inputs->files));

  // If we include more L0 files in the same compaction run it can
  // cause the 'smallest' and 'largest' key to get extended to a
  // larger range. So, re-invoke GetRange to get the new key range
  GetRange(*start_level_inputs, &smallest, &largest);
  if (IsRangeInCompaction(vstorage, &smallest, &largest, output_level,
                          parent_index)) {
    return false;
  }
  assert(!start_level_inputs->files.empty());

  return true;
}

bool LevelCompactionPicker::NeedsCompaction(
    const VersionStorageInfo* vstorage) const {
  if (!vstorage->ExpiredTtlFiles().empty()) {
    return true;
  }
  if (!vstorage->BottommostFilesMarkedForCompaction().empty()) {
    return true;
  }
  if (!vstorage->FilesMarkedForCompaction().empty()) {
    return true;
  }
  for (int i = 0; i <= vstorage->MaxInputLevel(); i++) {
    if (vstorage->CompactionScore(i) >= 1) {
      return true;
    }
  }
  return vstorage->has_space_amplification();
}

bool CompactionPicker::NeedsGarbageCollection(
    const VersionStorageInfo* vstorage, double ratio) const {
  return vstorage->total_garbage_ratio() >= ratio;
}

namespace {
// A class to build a leveled compaction step-by-step.
class LevelCompactionBuilder {
 public:
  LevelCompactionBuilder(const std::string& cf_name,
                         VersionStorageInfo* vstorage,
                         CompactionPicker* compaction_picker,
                         LogBuffer* log_buffer,
                         const MutableCFOptions& mutable_cf_options,
                         const ImmutableCFOptions& ioptions)
      : cf_name_(cf_name),
        vstorage_(vstorage),
        compaction_picker_(compaction_picker),
        log_buffer_(log_buffer),
        mutable_cf_options_(mutable_cf_options),
        ioptions_(ioptions) {}

  // Pick and return a compaction.
  Compaction* PickCompaction();

  // Pick lazy compaction
  Compaction* PickLazyCompaction(const std::vector<SequenceNumber>& snapshots);

  // Pick the initial files to compact to the next level. (or together
  // in Intra-L0 compactions)
  void SetupInitialFiles();

  // If the initial files are from L0 level, pick other L0
  // files if needed.
  bool SetupOtherL0FilesIfNeeded();

  // Based on initial files, setup other files need to be compacted
  // in this compaction, accordingly.
  bool SetupOtherInputsIfNeeded();

  Compaction* GetCompaction();

  // For the specfied level, pick a file that we want to compact.
  // Returns false if there is no file to compact.
  // If it returns true, inputs->files.size() will be exactly one.
  // If level is 0 and there is already a compaction on that level, this
  // function will return false.
  bool PickFileToCompact();

  // For L0->L0, picks the longest span of files that aren't currently
  // undergoing compaction for which work-per-deleted-file decreases. The span
  // always starts from the newest L0 file.
  //
  // Intra-L0 compaction is independent of all other files, so it can be
  // performed even when L0->base_level compactions are blocked.
  //
  // Returns true if `inputs` is populated with a span of files to be compacted;
  // otherwise, returns false.
  bool PickIntraL0Compaction();

  void PickExpiredTtlFiles();

  const std::string& cf_name_;
  VersionStorageInfo* vstorage_;
  CompactionPicker* compaction_picker_;
  LogBuffer* log_buffer_;
  int start_level_ = -1;
  int output_level_ = -1;
  int parent_index_ = -1;
  int base_index_ = -1;
  double start_level_score_ = 0;
  bool is_manual_ = false;
  CompactionInputFiles start_level_inputs_;
  std::vector<CompactionInputFiles> compaction_inputs_;
  CompactionInputFiles output_level_inputs_;
  std::vector<FileMetaData*> grandparents_;
  CompactionType compaction_type_ = CompactionType::kKeyValueCompaction;
  std::vector<RangeStorage> input_range_ = {};
  CompactionReason compaction_reason_ = CompactionReason::kUnknown;

  const MutableCFOptions& mutable_cf_options_;
  const ImmutableCFOptions& ioptions_;

  static const int kMinFilesForIntraL0Compaction = 4;
};

void LevelCompactionBuilder::PickExpiredTtlFiles() {
  if (vstorage_->ExpiredTtlFiles().empty()) {
    return;
  }

  auto continuation = [&](std::pair<int, FileMetaData*> level_file) {
    // If it's being compacted it has nothing to do here.
    // If this assert() fails that means that some function marked some
    // files as being_compacted, but didn't call ComputeCompactionScore()
    assert(!level_file.second->being_compacted);
    start_level_ = level_file.first;
    output_level_ =
        (start_level_ == 0) ? vstorage_->base_level() : start_level_ + 1;

    if ((start_level_ == vstorage_->num_non_empty_levels() - 1) ||
        (start_level_ == 0 &&
         !compaction_picker_->level0_compactions_in_progress()->empty())) {
      return false;
    }

    start_level_inputs_.files = {level_file.second};
    start_level_inputs_.level = start_level_;
    return compaction_picker_->ExpandInputsToCleanCut(cf_name_, vstorage_,
                                                      &start_level_inputs_);
  };

  for (auto& level_file : vstorage_->ExpiredTtlFiles()) {
    if (continuation(level_file)) {
      // found the compaction!
      return;
    }
  }

  start_level_inputs_.files.clear();
}

void LevelCompactionBuilder::SetupInitialFiles() {
  // Find the compactions by size on all levels.
  bool skipped_l0_to_base = false;
  for (int i = 0; i < compaction_picker_->NumberLevels() - 1; i++) {
    start_level_score_ = vstorage_->CompactionScore(i);
    start_level_ = vstorage_->CompactionScoreLevel(i);
    assert(i == 0 || start_level_score_ <= vstorage_->CompactionScore(i - 1));
    if (start_level_score_ >= 1) {
      if (skipped_l0_to_base && start_level_ == vstorage_->base_level()) {
        // If L0->base_level compaction is pending, don't schedule further
        // compaction from base level. Otherwise L0->base_level compaction
        // may starve.
        continue;
      }
      output_level_ =
          (start_level_ == 0) ? vstorage_->base_level() : start_level_ + 1;
      if (PickFileToCompact()) {
        // found the compaction!
        if (start_level_ == 0) {
          // L0 score = `num L0 files` / `level0_file_num_compaction_trigger`
          compaction_reason_ = CompactionReason::kLevelL0FilesNum;
        } else {
          // L1+ score = `Level files size` / `MaxBytesForLevel`
          compaction_reason_ = CompactionReason::kLevelMaxLevelSize;
        }
        break;
      } else {
        // didn't find the compaction, clear the inputs
        start_level_inputs_.clear();
        if (start_level_ == 0) {
          skipped_l0_to_base = true;
          // L0->base_level may be blocked due to ongoing L0->base_level
          // compactions. It may also be blocked by an ongoing compaction from
          // base_level downwards.
          //
          // In these cases, to reduce L0 file count and thus reduce likelihood
          // of write stalls, we can attempt compacting a span of files within
          // L0.
          if (PickIntraL0Compaction()) {
            output_level_ = 0;
            compaction_reason_ = CompactionReason::kLevelL0FilesNum;
            break;
          }
        }
      }
    }
  }

  // if we didn't find a compaction, check if there are any files marked for
  // compaction
  if (start_level_inputs_.empty()) {
    parent_index_ = base_index_ = -1;

    // PickFilesMarkedForCompaction();
    compaction_picker_->PickFilesMarkedForCompaction(
        cf_name_, vstorage_, &start_level_, &output_level_,
        &start_level_inputs_);
    if (!start_level_inputs_.empty()) {
      is_manual_ = true;
      compaction_reason_ = CompactionReason::kFilesMarkedForCompaction;
      return;
    }

    size_t i;
    for (i = 0; i < vstorage_->BottommostFilesMarkedForCompaction().size();
         ++i) {
      auto& level_and_file = vstorage_->BottommostFilesMarkedForCompaction()[i];
      assert(!level_and_file.second->being_compacted);
      start_level_inputs_.level = output_level_ = start_level_ =
          level_and_file.first;
      start_level_inputs_.files = {level_and_file.second};
      if (compaction_picker_->ExpandInputsToCleanCut(cf_name_, vstorage_,
                                                     &start_level_inputs_)) {
        break;
      }
    }
    if (i == vstorage_->BottommostFilesMarkedForCompaction().size()) {
      start_level_inputs_.clear();
    } else {
      assert(!start_level_inputs_.empty());
      compaction_reason_ = CompactionReason::kBottommostFiles;
      return;
    }

    assert(start_level_inputs_.empty());
    PickExpiredTtlFiles();
    if (!start_level_inputs_.empty()) {
      compaction_reason_ = CompactionReason::kTtl;
    }
  }
}

bool LevelCompactionBuilder::SetupOtherL0FilesIfNeeded() {
  if (start_level_ == 0 && output_level_ != 0) {
    return compaction_picker_->GetOverlappingL0Files(
        vstorage_, &start_level_inputs_, output_level_, &parent_index_);
  }
  return true;
}

bool LevelCompactionBuilder::SetupOtherInputsIfNeeded() {
  // Setup input files from output level. For output to L0, we only compact
  // spans of files that do not interact with any pending compactions, so don't
  // need to consider other levels.
  if (output_level_ != 0) {
    output_level_inputs_.level = output_level_;
    if (!compaction_picker_->SetupOtherInputs(
            cf_name_, mutable_cf_options_, vstorage_, &start_level_inputs_,
            &output_level_inputs_, &parent_index_, base_index_)) {
      return false;
    }

    compaction_inputs_.push_back(start_level_inputs_);
    if (!output_level_inputs_.empty()) {
      compaction_inputs_.push_back(output_level_inputs_);
    }

    // In some edge cases we could pick a compaction that will be compacting
    // a key range that overlap with another running compaction, and both
    // of them have the same output level. This could happen if
    // (1) we are running a non-exclusive manual compaction
    // (2) AddFile ingest a new file into the LSM tree
    // We need to disallow this from happening.
    if (compaction_picker_->FilesRangeOverlapWithCompaction(compaction_inputs_,
                                                            output_level_)) {
      // This compaction output could potentially conflict with the output
      // of a currently running compaction, we cannot run it.
      return false;
    }
    compaction_picker_->GetGrandparents(vstorage_, start_level_inputs_,
                                        output_level_inputs_, &grandparents_);
  } else {
    compaction_inputs_.push_back(start_level_inputs_);
  }
  return true;
}

Compaction* LevelCompactionBuilder::PickCompaction() {
  // Pick up the first file to start compaction. It may have been extended
  // to a clean cut.
  SetupInitialFiles();
  if (start_level_inputs_.empty()) {
    return nullptr;
  }
  assert(start_level_ >= 0 && output_level_ >= 0);

  // If it is a L0 -> base level compaction, we need to set up other L0
  // files if needed.
  if (!SetupOtherL0FilesIfNeeded()) {
    return nullptr;
  }

  // Pick files in the output level and expand more files in the start level
  // if needed.
  if (!SetupOtherInputsIfNeeded()) {
    return nullptr;
  }

  // Form a compaction object containing the files we picked.
  Compaction* c = GetCompaction();

  TEST_SYNC_POINT_CALLBACK("LevelCompactionPicker::PickCompaction:Return", c);

  return c;
}

Compaction* LevelCompactionBuilder::PickLazyCompaction(
    const std::vector<SequenceNumber>& snapshots) {
  using SortedRun = CompactionPicker::SortedRun;
  std::vector<SortedRun> sorted_runs(vstorage_->num_levels());
  int bottommost_level = vstorage_->num_non_empty_levels() - 1;

  auto picker = compaction_picker_;
  for (int i = 0; i <= bottommost_level; ++i) {
    sorted_runs[i].being_compacted =
        picker->AreFilesInCompaction(vstorage_->LevelFiles(i));
  }
  if ((vstorage_->has_range_deletion(0) &&
       (bottommost_level > 0 || vstorage_->LevelFiles(0).size() > 1)) ||
      vstorage_->has_map_sst(0) ||
      int(vstorage_->LevelFiles(0).size()) >=
          mutable_cf_options_.level0_file_num_compaction_trigger) {
    if (!sorted_runs[0].being_compacted && !sorted_runs[1].being_compacted) {
      compaction_inputs_.resize(2);
      compaction_inputs_[0].level = 0;
      compaction_inputs_[0].files = vstorage_->LevelFiles(0);
      compaction_inputs_[1].level = 1;
      compaction_inputs_[1].files = vstorage_->LevelFiles(1);
      start_level_ = 0;
      output_level_ = 1;
      compaction_type_ = CompactionType::kMapCompaction;
      compaction_reason_ = vstorage_->has_range_deletion(0)
                               ? CompactionReason::kRangeDeletion
                               : CompactionReason::kLevelL0FilesNum;
      return GetCompaction();
    }
    sorted_runs[1].skip_composite = true;
  }

  size_t base_size = mutable_cf_options_.write_buffer_size;
  auto get_q = [&] {
    std::vector<double> level_ratio(vstorage_->num_levels() - 1);
    auto base_size_real = double(base_size);
    for (int i = 1; i < vstorage_->num_levels(); ++i) {
      auto& sr = sorted_runs[i];
      sr.level = i;
      for (auto f : vstorage_->LevelFiles(i)) {
        sr.size += vstorage_->FileSize(f);
        sr.compensated_file_size += f->compensated_file_size;
      }
      level_ratio[i - 1] = sr.compensated_file_size / base_size_real;
    }
    return std::max<double>(
        1.5, CompactionPicker::GetQ(level_ratio.begin(), level_ratio.end(),
                                    level_ratio.size()));
  };
  double q = get_q();

  sorted_runs[bottommost_level].being_compacted =
      picker->AreFilesInCompaction(vstorage_->LevelFiles(bottommost_level));
  auto pick_map_compaction = [&](int level, uint64_t pick_size) {
    auto& level_files = vstorage_->LevelFiles(level);
    auto& next_level_files = vstorage_->LevelFiles(level + 1);
    DependenceMap empty_dependence_map;
    ReadOptions options;
    auto create_iter = [&](const FileMetaData* file_metadata,
                           const DependenceMap& depend_map, Arena* arena,
                           TableReader** table_reader_ptr) {
      return picker->table_cache()->NewIterator(
          options, picker->env_options(), ioptions_.internal_comparator,
          *file_metadata, depend_map, nullptr,
          mutable_cf_options_.prefix_extractor.get(), table_reader_ptr, nullptr,
          false, arena, true, -1);
    };
    std::vector<LevelMapRangeSrc> src;
    Arena arena;
    {
      auto calc_estimate_info = [&](const MapSstElement& elem) {
        auto& dependence_map = vstorage_->dependence_map();
        double total_entry_num = 0;
        double total_del_num = 0;
        for (auto& link : elem.link) {
          auto find = dependence_map.find(link.file_number);
          if (find == dependence_map.end()) {
            // TODO log error
            continue;
          }
          auto meta = find->second;
          double ratio = link.size / meta->fd.GetFileSize();
          total_entry_num +=
              picker->GetTableNumberEntries(meta, mutable_cf_options_, cf_name_,
                                            log_buffer_) *
              ratio;
          total_del_num += meta->prop.num_deletions * ratio;
        }
        return std::make_pair(total_entry_num, total_del_num);
      };
      ScopedArenaIterator iter(
          NewMapElementIterator(level_files.data(), level_files.size(),
                                &ioptions_.internal_comparator, &create_iter,
                                c_style_callback(create_iter), &arena));
      if (!iter->status().ok()) {
        return iter->status();
      }
      MapSstElement map_element;
      for (iter->SeekToFirst(); iter->Valid(); iter->Next()) {
        if (!CompactionPicker::ReadMapElement(map_element, iter.get(),
                                              log_buffer_, cf_name_)) {
          return Status::Corruption("CompactionPicker bad map element");
        }
        double estimate_entry_num;
        double estimate_del_num;
        std::tie(estimate_entry_num, estimate_del_num) =
            calc_estimate_info(map_element);
        src.emplace_back(map_element, estimate_entry_num, estimate_del_num,
                         &arena);
      }
    }
    if (src.empty()) {
      return Status::OK();
    }
    std::vector<LevelMapRangeDst> dst;
    {
      ScopedArenaIterator iter(NewMapElementIterator(
          next_level_files.data(), next_level_files.size(),
          &ioptions_.internal_comparator, &create_iter,
          c_style_callback(create_iter), &arena));
      if (!iter->status().ok()) {
        return iter->status();
      }
      MapSstElement map_element;
      uint64_t accumulate = 0;
      for (iter->SeekToFirst(); iter->Valid(); iter->Next()) {
        if (!CompactionPicker::ReadMapElement(map_element, iter.get(),
                                              log_buffer_, cf_name_)) {
          return Status::Corruption("CompactionPicker bad map element");
        }
        dst.emplace_back(map_element, &arena);
        accumulate += dst.back().estimate_size;
        dst.back().accumulate_estimate_size = accumulate;
      }
    }
    if (dst.empty()) {
      uint64_t src_size = 0;
      for (auto it = src.begin(); it != src.end(); ++it) {
        src_size += it->estimate_size;
        if (src_size >= pick_size) {
          if (++it != src.end()) {
            input_range_.emplace_back(ExtractUserKey(src.front().start),
                                      ExtractUserKey(it->start), true, false);
          } else {
            input_range_.emplace_back(ExtractUserKey(src.front().start),
                                      ExtractUserKey(src.back().limit), true,
                                      true);
          }
          break;
        }
      }
    } else {
      std::vector<LevelMapSection> sections;
      auto m = dst.size();
      auto& kMin = dst.front().start;
      auto& kMax = dst.back().limit;
      auto ic = &ioptions_.internal_comparator;
      for (size_t i = 0, p = 0; i < src.size(); ++i) {
        if (ic->Compare(src[i].limit, kMin) < 0) {
          src[i].start_index = src[i].limit_index = 0;
          continue;
        }
        if (ic->Compare(kMax, src[i].start) < 0) {
          src[i].start_index = src[i].limit_index = m - 1;
          continue;
        }
        while (ic->Compare(dst[p].limit, src[i].start) < 0) {
          p++;
        }
        src[i].start_index = p < m ? p : m - 1;
        while (p < m && ic->Compare(dst[p].limit, src[i].limit) < 0) {
          p++;
        }
        src[i].limit_index = p < m ? p : m - 1;
      }
      auto queue_start = src.begin();
      auto queue_limit = queue_start;
      size_t src_size = queue_start->estimate_size;
      double entry_num = queue_start->estimate_entry_num;
      double del_num = queue_start->estimate_del_num;

      auto fn_new_section = [&] {
        auto overlap_ratio =
            double(src_size) /
            double(src_size +
                   dst[queue_limit->limit_index].accumulate_estimate_size -
                   dst[queue_start->start_index].accumulate_estimate_size +
                   dst[queue_start->start_index].estimate_size + 1);
        auto deletion_ratio = del_num / entry_num;
        sections.emplace_back(LevelMapSection{
            queue_start - src.begin(), queue_limit - src.begin(),
            MixOverlapRatioAndDeletionRatio(overlap_ratio, deletion_ratio)});
      };

      auto fn_step_right = [&] {
        ++queue_limit;
        src_size += queue_limit->estimate_size;
        entry_num += queue_limit->estimate_entry_num;
        del_num += queue_limit->estimate_del_num;
        if (src_size > base_size) {
          fn_new_section();
        }
      };

      auto fn_step_left = [&] {
        src_size -= queue_start->estimate_size;
        entry_num -= queue_start->estimate_entry_num;
        del_num -= queue_start->estimate_del_num;
        ++queue_start;
        if (src_size > base_size) {
          fn_new_section();
        }
      };

      assert(!src.empty());
      auto queue_end = src.end() - 1;
      do {
        while (src_size < pick_size && queue_limit != queue_end) {
          fn_step_right();
        }
        while (src_size >= base_size) {
          fn_step_left();
        }
      } while (queue_limit != queue_end);

      std::sort(sections.begin(), sections.end(),
                [&](const LevelMapSection& lhs, const LevelMapSection& rhs) {
                  return lhs.weight > rhs.weight;
                });
      src_size = 0;
      for (size_t i = 0; i < sections.size(); ++i) {
        for (ptrdiff_t j = sections[i].start_index;
             j <= sections[i].limit_index; ++j) {
          src_size += src[j].estimate_size;
          src[j].estimate_size = 0;
        }
        if (sections[i].limit_index + 1 < ptrdiff_t(src.size())) {
          input_range_.emplace_back(
              ExtractUserKey(src[sections[i].start_index].start),
              ExtractUserKey(src[sections[i].limit_index + 1].start), true,
              false);
        } else {
          input_range_.emplace_back(
              ExtractUserKey(src[sections[i].start_index].start),
              ExtractUserKey(src[sections[i].limit_index].limit), true, true);
        }
        if (src_size >= pick_size) {
          break;
        }
      }
    }
    if (CompactionPicker::FixInputRange(input_range_,
                                        ioptions_.internal_comparator,
                                        true /* sort */, true /* merge */)) {
      compaction_inputs_.resize(2);
      compaction_inputs_[0].level = level;
      compaction_inputs_[0].files = level_files;
      compaction_inputs_[1].level = level + 1;
      compaction_inputs_[1].files = next_level_files;
      output_level_ = level + 1;
      start_level_score_ = q;
      compaction_type_ = kMapCompaction;
      compaction_reason_ = CompactionReason::kLevelMaxLevelSize;
    }
    return Status::OK();
  };
  auto pick_range_deletion = [&](int level) {
    auto& level_files = vstorage_->LevelFiles(level);
    Arena arena;
    DependenceMap empty_dependence_map;
    ReadOptions options;
    auto create_iter = [&](const FileMetaData* file_metadata,
                           const DependenceMap& depend_map, Arena* arena,
                           TableReader** table_reader_ptr) {
      return picker->table_cache()->NewIterator(
          options, picker->env_options(), ioptions_.internal_comparator,
          *file_metadata, depend_map, nullptr,
          mutable_cf_options_.prefix_extractor.get(), table_reader_ptr, nullptr,
          false, arena, true, -1);
    };
    ScopedArenaIterator iter(NewMapElementIterator(
        level_files.data(), level_files.size(), &ioptions_.internal_comparator,
        &create_iter, c_style_callback(create_iter), &arena));
    if (!iter->status().ok()) {
      return iter->status();
    }
    MapSstElement map_element;
    for (iter->SeekToFirst(); iter->Valid(); iter->Next()) {
      if (!CompactionPicker::ReadMapElement(map_element, iter.get(),
                                            log_buffer_, cf_name_)) {
        return Status::Corruption("CompactionPicker bad map element");
      }
      if (!map_element.has_delete_range) {
        continue;
      }
      input_range_.emplace_back(ExtractUserKey(map_element.smallest_key),
                                ExtractUserKey(map_element.largest_key), true,
                                false);
    }
    if (CompactionPicker::FixInputRange(input_range_,
                                        ioptions_.internal_comparator,
                                        false /* sort */, true /* merge */)) {
      compaction_inputs_.resize(2);
      compaction_inputs_[0].level = level;
      compaction_inputs_[0].files = level_files;
      compaction_inputs_[1].level = level + 1;
      compaction_inputs_[1].files = vstorage_->LevelFiles(level + 1);
      output_level_ = level + 1;
      start_level_score_ = 0;
      compaction_type_ = kMapCompaction;
      compaction_reason_ = CompactionReason::kRangeDeletion;
    }
    return Status::OK();
  };
  for (int i = 1; i < bottommost_level; ++i) {
    if (!vstorage_->has_range_deletion(i)) {
      continue;
    }
    if (sorted_runs[i].being_compacted || sorted_runs[i + 1].being_compacted) {
      sorted_runs[i].skip_composite = vstorage_->read_amplification(i) == 1;
      sorted_runs[i + 1].skip_composite = true;
      continue;
    }
    auto s = pick_range_deletion(i);
    if (!s.ok()) {
      ROCKS_LOG_BUFFER(log_buffer_,
                       "[%s] PickCompaction range_deletion error %s.",
                       cf_name_.c_str(), s.getState());
      return nullptr;
    }
    if (!input_range_.empty()) {
      return GetCompaction();
    }
  }
  double level_size = double(base_size);
  for (int i = 1; i < vstorage_->num_levels() - 1; ++i) {
    level_size *= q;
    if (sorted_runs[i].compensated_file_size <= level_size ||
        vstorage_->LevelFiles(i).empty()) {
      continue;
    }
    if (sorted_runs[i].being_compacted || sorted_runs[i + 1].being_compacted) {
      sorted_runs[i + 1].skip_composite = true;
      continue;
    }
    uint64_t pick_size = base_size;
    double diff_size = double(sorted_runs[i].size) - level_size + base_size / 2;
    if (diff_size > double(pick_size)) {
      pick_size = uint64_t(diff_size);
    }
    auto s = pick_map_compaction(i, pick_size);
    if (!s.ok()) {
      ROCKS_LOG_BUFFER(log_buffer_, "[%s] PickCompaction map error %s.",
                       cf_name_.c_str(), s.getState());
      return nullptr;
    }
    if (!input_range_.empty()) {
      return GetCompaction();
    }
  }
  sorted_runs.erase(sorted_runs.begin());
  return picker->PickCompositeCompaction(cf_name_, mutable_cf_options_,
                                         vstorage_, snapshots, sorted_runs,
                                         log_buffer_);
}

Compaction* LevelCompactionBuilder::GetCompaction() {
  CompactionParams params(vstorage_, ioptions_, mutable_cf_options_);
  params.inputs = std::move(compaction_inputs_);
  params.output_level = output_level_;
  params.target_file_size = MaxFileSizeForLevel(
      mutable_cf_options_, output_level_, ioptions_.compaction_style,
      vstorage_->base_level(), ioptions_.level_compaction_dynamic_level_bytes);
  params.max_compaction_bytes = mutable_cf_options_.max_compaction_bytes;
  params.output_path_id =
      GetPathId(ioptions_, mutable_cf_options_, output_level_);
  params.compression =
      GetCompressionType(ioptions_, vstorage_, mutable_cf_options_,
                         output_level_, vstorage_->base_level());
  params.compression_opts =
      GetCompressionOptions(ioptions_, vstorage_, output_level_);
  params.grandparents = std::move(grandparents_);
  params.manual_compaction = is_manual_;
  params.score = start_level_score_;
  params.compaction_type = compaction_type_;
  params.input_range = std::move(input_range_);
  params.compaction_reason = compaction_reason_;

  auto c = new Compaction(std::move(params));

  // If it's level 0 compaction, make sure we don't execute any other level 0
  // compactions in parallel
  compaction_picker_->RegisterCompaction(c);

  // Creating a compaction influences the compaction score because the score
  // takes running compactions into account (by skipping files that are
  // already being compacted). Since we just changed compaction score, we
  // recalculate it here
  vstorage_->ComputeCompactionScore(ioptions_, mutable_cf_options_);
  return c;
}

bool LevelCompactionBuilder::PickFileToCompact() {
  // level 0 files are overlapping. So we cannot pick more
  // than one concurrent compactions at this level. This
  // could be made better by looking at key-ranges that are
  // being compacted at level 0.
  if (start_level_ == 0 &&
      !compaction_picker_->level0_compactions_in_progress()->empty()) {
    TEST_SYNC_POINT("LevelCompactionPicker::PickCompactionBySize:0");
    return false;
  }

  start_level_inputs_.clear();

  assert(start_level_ >= 0);

  // Pick the largest file in this level that is not already
  // being compacted
  const std::vector<int>& file_size =
      vstorage_->FilesByCompactionPri(start_level_);
  const std::vector<FileMetaData*>& level_files =
      vstorage_->LevelFiles(start_level_);

  unsigned int cmp_idx;
  for (cmp_idx = vstorage_->NextCompactionIndex(start_level_);
       cmp_idx < file_size.size(); cmp_idx++) {
    int index = file_size[cmp_idx];
    auto* f = level_files[index];

    // do not pick a file to compact if it is being compacted
    // from n-1 level.
    if (f->being_compacted) {
      continue;
    }

    start_level_inputs_.files.push_back(f);
    start_level_inputs_.level = start_level_;
    if (!compaction_picker_->ExpandInputsToCleanCut(cf_name_, vstorage_,
                                                    &start_level_inputs_) ||
        compaction_picker_->FilesRangeOverlapWithCompaction(
            {start_level_inputs_}, output_level_)) {
      // A locked (pending compaction) input-level file was pulled in due to
      // user-key overlap.
      start_level_inputs_.clear();
      continue;
    }

    // Now that input level is fully expanded, we check whether any output
    // files are locked due to pending compaction.
    //
    // Note we rely on ExpandInputsToCleanCut() to tell us whether any output-
    // level files are locked, not just the extra ones pulled in for user-key
    // overlap.
    InternalKey smallest, largest;
    compaction_picker_->GetRange(start_level_inputs_, &smallest, &largest);
    CompactionInputFiles output_level_inputs;
    output_level_inputs.level = output_level_;
    vstorage_->GetOverlappingInputs(output_level_, &smallest, &largest,
                                    &output_level_inputs.files);
    if (!output_level_inputs.empty() &&
        !compaction_picker_->ExpandInputsToCleanCut(cf_name_, vstorage_,
                                                    &output_level_inputs)) {
      start_level_inputs_.clear();
      continue;
    }
    base_index_ = index;
    break;
  }

  // store where to start the iteration in the next call to PickCompaction
  vstorage_->SetNextCompactionIndex(start_level_, cmp_idx);

  return start_level_inputs_.size() > 0;
}

bool LevelCompactionBuilder::PickIntraL0Compaction() {
  start_level_inputs_.clear();
  const std::vector<FileMetaData*>& level_files =
      vstorage_->LevelFiles(0 /* level */);
  if (level_files.size() <
          static_cast<size_t>(
              mutable_cf_options_.level0_file_num_compaction_trigger + 2) ||
      level_files[0]->being_compacted) {
    // If L0 isn't accumulating much files beyond the regular trigger, don't
    // resort to L0->L0 compaction yet.
    return false;
  }
  return FindIntraL0Compaction(level_files, kMinFilesForIntraL0Compaction,
                               port::kMaxUint64, &start_level_inputs_);
}
}  // namespace

Compaction* LevelCompactionPicker::PickCompaction(
    const std::string& cf_name, const MutableCFOptions& mutable_cf_options,
    VersionStorageInfo* vstorage, const std::vector<SequenceNumber>& snapshots,
    LogBuffer* log_buffer) {
  LevelCompactionBuilder builder(cf_name, vstorage, this, log_buffer,
                                 mutable_cf_options, ioptions_);
  if (ioptions_.enable_lazy_compaction) {
    return builder.PickLazyCompaction(snapshots);
  } else {
    return builder.PickCompaction();
  }
}

}  // namespace rocksdb<|MERGE_RESOLUTION|>--- conflicted
+++ resolved
@@ -24,14 +24,13 @@
 #include "db/column_family.h"
 #include "db/map_builder.h"
 #include "monitoring/statistics.h"
+#include "terark/valvec.hpp"
 #include "util/c_style_callback.h"
 #include "util/filename.h"
 #include "util/log_buffer.h"
 #include "util/random.h"
 #include "util/string_util.h"
 #include "util/sync_point.h"
-
-#include "terark/valvec.hpp"
 
 namespace rocksdb {
 
@@ -360,19 +359,12 @@
       }
     }
   }
-  assert(std::is_sorted(input_range.begin(), input_range.end(),
-                        [uc](const RangeStorage& a, const RangeStorage& b) {
-                          return uc->Compare(a.start, b.start) < 0;
-                        }));
-  assert(std::is_sorted(input_range.begin(), input_range.end(),
-                        [uc](const RangeStorage& a, const RangeStorage& b) {
-                          return uc->Compare(a.limit, b.limit) < 0;
-                        }));
-  assert(std::find_if(input_range.begin(), input_range.end(),
-                      [uc](const RangeStorage& r) {
-                        int c = uc->Compare(r.start, r.limit);
-                        return r.include_limit ? c > 0 : c >= 0;
-                      }) == input_range.end());
+  assert(boost::is_sorted(input_range, TERARK_FIELD(start) < *uc));
+  assert(boost::is_sorted(input_range, TERARK_FIELD(limit) < *uc));
+  assert(boost::find_if(input_range,
+                        [uc](const RangeStorage& r) {
+                          return uc->Compare(r.start, r.limit) > 0;
+                        }) == input_range.end());
   return !input_range.empty();
 }
 
@@ -813,122 +805,110 @@
     VersionStorageInfo* vstorage, LogBuffer* log_buffer) {
   std::vector<GarbageFileInfo> gc_files;
 
-<<<<<<< HEAD
-  // Setting fragment_size as one eighth max_file_size prevents selecting massive
-  // files to single compaction which would pin down the maximum deletable file
-  // number for a long time resulting possible storage leakage.
-=======
   // Setting fragment_size as one eighth max_file_size prevents selecting
   // massive files to single compaction which would pin down the maximum
-  // deletable file number for a long time resulting possible storage leakage.
->>>>>>> d1933df1
+  // deletable file
+   number for a long time resulting possible storage leakage.
   size_t max_file_size =
       MaxFileSizeForLevel(mutable_cf_options, 1, ioptions_.compaction_style);
-  size_t fragment_size = max_file_size / 8;
-
-  auto fn_num_entries = [&](FileMetaData* f) -> uint64_t {
-    if (f->prop.num_entries == 0) {
-      std::shared_ptr<const TableProperties> tp;
-      auto s = table_cache_->GetTableProperties(
-          env_options_, *icmp_, f->fd, &tp,
-          mutable_cf_options.prefix_extractor.get(), false);
-      if (!s.ok()) {
-        ROCKS_LOG_BUFFER(log_buffer,
-                         "[%s] CompactionPicker::PickGarbageCollection "
-                         "GetTableProperties fail\n",
-                         cf_name.c_str(), s.ToString().c_str());
-        return 0;
-      }
-      return tp->num_entries;
-    } else {
-      return f->prop.num_entries;
-    }
-  };
-
-  // Traverse level -1 to filter out all blob sstables needs GC.
-  // 1. score more than garbage collection baseline.
-  // 2. fragile files that can be reorganized
-  // 3. marked for compaction for other reasons
-  for (auto f : vstorage->LevelFiles(-1)) {
-    if (f->is_skip_gc || f->being_compacted) {
-      continue;
-    }
-    GarbageFileInfo info = {f};
-    info.num_entries = fn_num_entries(f);
-    info.score = std::min(1.0, (double)f->num_antiquation / info.num_entries);
-    if (f->prop.inheritance_chain.empty()) {
-      // sst from flush or compaction
-      info.estimate_size = f->fd.file_size;
-    } else {
-      // sst from gc
-      info.estimate_size =
-          static_cast<uint64_t>(f->fd.file_size * (1 - info.score));
-    }
-    if (info.score >= mutable_cf_options.blob_gc_ratio ||
-        info.estimate_size <= fragment_size) {
-      gc_files.push_back(info);
-    } else if (f->marked_for_compaction) {
-      info.score = mutable_cf_options.blob_gc_ratio;
-      gc_files.push_back(info);
-    }
-  }
-
-  // Sorting by ratio decreasing.
-<<<<<<< HEAD
-  terark::sort_a(gc_files, TERARK_CMP(score, >));
-=======
-  std::sort(gc_files.begin(), gc_files.end(),
-            [](const GarbageFileInfo& l, const GarbageFileInfo& r) {
-              return l.score > r.score;
-            });
->>>>>>> d1933df1
-
-  // Return nullptr if nothing to do.
-  if (gc_files.empty() ||
-      gc_files.front().score < mutable_cf_options.blob_gc_ratio) {
-    return nullptr;
-  }
-
-  // Set up inputs for garbage collection.
-  std::vector<CompactionInputFiles> inputs(1);
-  auto& input = inputs.front();
-  input.level = -1;
-  input.files.push_back(gc_files.front().f);
-
-  uint64_t total_estimate_size = gc_files.front().estimate_size;
-  uint64_t num_antiquation = gc_files.front().f->num_antiquation;
-  for (auto it = std::next(gc_files.begin()); it != gc_files.end(); ++it) {
-    auto& info = *it;
-    if (total_estimate_size + info.estimate_size > max_file_size) {
-      continue;
-    }
-    total_estimate_size += info.estimate_size;
-    num_antiquation += info.f->num_antiquation;
-    input.files.push_back(info.f);
-    if (input.size() >= 8) {
-      break;
-    }
-  }
-
-  int bottommost_level = vstorage->num_levels() - 1;
-
-  // Set compaction params.
-  CompactionParams params(vstorage, ioptions_, mutable_cf_options);
-  params.inputs = std::move(inputs);
-  params.output_level = -1;
-  params.num_antiquation = num_antiquation;
-  params.max_compaction_bytes = LLONG_MAX;
-  params.output_path_id = GetPathId(ioptions_, mutable_cf_options, 1);
-  params.compression = GetCompressionType(
-      ioptions_, vstorage, mutable_cf_options, bottommost_level, 1, true);
-  params.compression_opts =
-      GetCompressionOptions(ioptions_, vstorage, bottommost_level, true);
-  params.max_subcompactions = 1;
-  params.score = 0;
-  params.compaction_type = kGarbageCollection;
-  params.compaction_reason = CompactionReason::kGarbageCollection;
-
-  return RegisterCompaction(new Compaction(std::move(params)));
+   size_t fragment_size = max_file_size / 8;
+
+   auto fn_num_entries = [&](FileMetaData* f) -> uint64_t {
+     if (f->prop.num_entries == 0) {
+       std::shared_ptr<const TableProperties> tp;
+       auto s = table_cache_->GetTableProperties(
+           env_options_, *icmp_, f->fd, &tp,
+           mutable_cf_options.prefix_extractor.get(), false);
+       if (!s.ok()) {
+         ROCKS_LOG_BUFFER(log_buffer,
+                          "[%s] CompactionPicker::PickGarbageCollection "
+                          "GetTableProperties fail\n",
+                          cf_name.c_str(), s.ToString().c_str());
+         return 0;
+       }
+       return tp->num_entries;
+     } else {
+       return f->prop.num_entries;
+     }
+   };
+
+   // Traverse level -1 to filter out all blob sstables needs GC.
+   // 1. score more than garbage collection baseline.
+   // 2. fragile files that can be reorganized
+   // 3. marked for compaction for other reasons
+   for (auto f : vstorage->LevelFiles(-1)) {
+     if (f->is_skip_gc || f->being_compacted) {
+       continue;
+     }
+     GarbageFileInfo info = {f};
+     info.num_entries = fn_num_entries(f);
+     info.score = std::min(1.0, (double)f->num_antiquation / info.num_entries);
+     if (f->prop.inheritance_chain.empty()) {
+       // sst from flush or compaction
+       info.estimate_size = f->fd.file_size;
+     } else {
+       // sst from gc
+       info.estimate_size =
+           static_cast<uint64_t>(f->fd.file_size * (1 - info.score));
+     }
+     if (info.score >= mutable_cf_options.blob_gc_ratio ||
+         info.estimate_size <= fragment_size) {
+       gc_files.push_back(info);
+     } else if (f->marked_for_compaction) {
+       info.score = mutable_cf_options.blob_gc_ratio;
+       gc_files.push_back(info);
+     }
+   }
+
+   // Sorting by ratio decreasing.
+   terark::sort_a(gc_files, TERARK_CMP(score, >));
+
+   // Return nullptr if nothing to do.
+   if (gc_files.empty() ||
+       gc_files.front().score < mutable_cf_options.blob_gc_ratio) {
+     return nullptr;
+   }
+
+   // Set up inputs for garbage collection.
+   std::vector<CompactionInputFiles> inputs(1);
+   auto& input = inputs.front();
+   input.level = -1;
+   input.files.push_back(gc_files.front().f);
+
+   uint64_t total_estimate_size = gc_files.front().estimate_size;
+   uint64_t num_antiquation = gc_files.front().f->num_antiquation;
+   for (auto it = std::next(gc_files.begin()); it != gc_files.end(); ++it) {
+     auto& info = *it;
+     if (total_estimate_size + info.estimate_size > max_file_size) {
+       continue;
+     }
+     total_estimate_size += info.estimate_size;
+     num_antiquation += info.f->num_antiquation;
+     input.files.push_back(info.f);
+     if (input.size() >= 8) {
+       break;
+     }
+   }
+
+   int bottommost_level = vstorage->num_levels() - 1;
+
+   // Set compaction params.
+   CompactionParams params(vstorage, ioptions_, mutable_cf_options);
+   params.inputs = std::move(inputs);
+   params.output_level = -1;
+   params.num_antiquation = num_antiquation;
+   params.max_compaction_bytes = LLONG_MAX;
+   params.output_path_id = GetPathId(ioptions_, mutable_cf_options, 1);
+   params.compression = GetCompressionType(
+       ioptions_, vstorage, mutable_cf_options, bottommost_level, 1, true);
+   params.compression_opts =
+       GetCompressionOptions(ioptions_, vstorage, bottommost_level, true);
+   params.max_subcompactions = 1;
+   params.score = 0;
+   params.compaction_type = kGarbageCollection;
+   params.compaction_reason = CompactionReason::kGarbageCollection;
+
+   return RegisterCompaction(new Compaction(std::move(params)));
 }
 
 void CompactionPicker::InitFilesBeingCompact(
