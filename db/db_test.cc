--- conflicted
+++ resolved
@@ -4581,17 +4581,12 @@
       sizes[i] = 0;
     }
   }
-<<<<<<< HEAD
   using DB::CompactRange;
-  virtual void CompactRange(const ColumnFamilyHandle& column_family,
-                            const Slice* start, const Slice* end,
-                            bool reduce_level, int target_level) {}
-=======
-  virtual Status CompactRange(const Slice* start, const Slice* end,
+  virtual Status CompactRange(const ColumnFamilyHandle& column_family,
+                              const Slice* start, const Slice* end,
                               bool reduce_level, int target_level) {
     return Status::NotSupported("Not supported operation.");
   }
->>>>>>> aba2acb5
 
   using DB::NumberLevels;
   virtual int NumberLevels(const ColumnFamilyHandle& column_family) {
