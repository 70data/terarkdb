//  Copyright (c) 2011-present, Facebook, Inc.  All rights reserved.
//  This source code is licensed under both the GPLv2 (found in the
//  COPYING file in the root directory) and Apache 2.0 License
//  (found in the LICENSE.Apache file in the root directory).
//
// Copyright (c) 2011 The LevelDB Authors. All rights reserved.
// Use of this source code is governed by a BSD-style license that can be
// found in the LICENSE file. See the AUTHORS file for names of contributors.

#include "db/compaction_job.h"

#include "table/iterator_wrapper.h"

#ifndef __STDC_FORMAT_MACROS
#define __STDC_FORMAT_MACROS
#endif

#include <inttypes.h>

#include <algorithm>
#include <deque>
#include <functional>
#include <list>
#include <memory>
#include <random>
#include <set>
#include <thread>
#include <utility>
#include <vector>

#include "db/builder.h"
#include "db/db_impl.h"
#include "db/db_iter.h"
#include "db/dbformat.h"
#include "db/error_handler.h"
#include "db/event_helpers.h"
#include "db/log_reader.h"
#include "db/log_writer.h"
#include "db/map_builder.h"
#include "db/memtable.h"
#include "db/memtable_list.h"
#include "db/merge_context.h"
#include "db/merge_helper.h"
#include "db/range_del_aggregator.h"
#include "db/version_set.h"
#include "monitoring/iostats_context_imp.h"
#include "monitoring/perf_context_imp.h"
#include "monitoring/thread_status_util.h"
#include "port/port.h"
#include "rocksdb/db.h"
#include "rocksdb/env.h"
#include "rocksdb/merge_operator.h"
#include "rocksdb/statistics.h"
#include "rocksdb/status.h"
#include "rocksdb/table.h"
#include "table/block.h"
#include "table/block_based_table_factory.h"
#include "table/get_context.h"
#include "table/merging_iterator.h"
#include "table/table_builder.h"
#include "util/c_style_callback.h"
#include "util/coding.h"
#include "util/file_reader_writer.h"
#include "util/file_util.h"
#include "util/filename.h"
#include "util/log_buffer.h"
#include "util/logging.h"
#include "util/mutexlock.h"
#include "util/random.h"
#include "util/sst_file_manager_impl.h"
#include "util/stop_watch.h"
#include "util/string_util.h"
#include "util/sync_point.h"
#include "terark/valvec.hpp"
#include "terark/util/function.hpp"

namespace rocksdb {

const char* GetCompactionReasonString(CompactionReason compaction_reason) {
  switch (compaction_reason) {
    case CompactionReason::kUnknown:
      return "Unknown";
    case CompactionReason::kLevelL0FilesNum:
      return "LevelL0FilesNum";
    case CompactionReason::kLevelMaxLevelSize:
      return "LevelMaxLevelSize";
    case CompactionReason::kUniversalSizeAmplification:
      return "UniversalSizeAmplification";
    case CompactionReason::kUniversalSizeRatio:
      return "UniversalSizeRatio";
    case CompactionReason::kUniversalSortedRunNum:
      return "UniversalSortedRunNum";
    case CompactionReason::kFIFOMaxSize:
      return "FIFOMaxSize";
    case CompactionReason::kFIFOReduceNumFiles:
      return "FIFOReduceNumFiles";
    case CompactionReason::kFIFOTtl:
      return "FIFOTtl";
    case CompactionReason::kManualCompaction:
      return "ManualCompaction";
    case CompactionReason::kFilesMarkedForCompaction:
      return "FilesMarkedForCompaction";
    case CompactionReason::kBottommostFiles:
      return "BottommostFiles";
    case CompactionReason::kTtl:
      return "Ttl";
    case CompactionReason::kFlush:
      return "Flush";
    case CompactionReason::kExternalSstIngestion:
      return "ExternalSstIngestion";
    case CompactionReason::kCompositeAmplification:
      return "CompositeAmplification";
    case CompactionReason::kTrivialMoveLevel:
      return "TrivialMoveLevel";
    case CompactionReason::kGarbageCollection:
      return "GarbageCollection";
    case CompactionReason::kRangeDeletion:
      return "RangeDeletion";
    case CompactionReason::kNumOfReasons:
      // fall through
    default:
      assert(false);
      return "Invalid";
  }
}

// Maintains state for each sub-compaction
struct CompactionJob::SubcompactionState {
  const Compaction* compaction;
  std::unique_ptr<CompactionIterator> c_iter;

  // The boundaries of the key-range this compaction is interested in. No two
  // subcompactions may have overlapping key-ranges.
  // 'start' is inclusive, 'end' is exclusive, and nullptr means unbounded
  const Slice *start, *end;

  // actual range for this subcompaction
  InternalKey actual_start, actual_end;

  // The return status of this subcompaction
  Status status;

  // Files produced by this subcompaction
  struct Output {
    FileMetaData meta;

    // Same as user_collected_properties["User.Collected.Transient.Stat"].
    // Should be transient and do not save to SST, but the code is too
    // complex, so we DO SAVE it to SST, to avoid errors
    // std::string  stat_one;

    bool finished;
    std::shared_ptr<const TableProperties> table_properties;
  };
  std::string stat_all;

  // State kept for output being generated
  std::vector<Output> outputs;
  std::unique_ptr<WritableFileWriter> outfile;
  std::unique_ptr<TableBuilder> builder;
  Output* current_output() {
    if (outputs.empty()) {
      // This subcompaction's outptut could be empty if compaction was aborted
      // before this subcompaction had a chance to generate any output files.
      // When subcompactions are executed sequentially this is more likely and
      // will be particulalry likely for the later subcompactions to be empty.
      // Once they are run in parallel however it should be much rarer.
      return nullptr;
    } else {
      return &outputs.back();
    }
  }

  uint64_t current_output_file_size;

  // State during the subcompaction
  uint64_t total_bytes;
  uint64_t num_input_records;
  uint64_t num_output_records;
  CompactionJobStats compaction_job_stats;
  uint64_t approx_size;
  // An index that used to speed up ShouldStopBefore().
  size_t grandparent_index = 0;
  // The number of bytes overlapping between the current output and
  // grandparent files used in ShouldStopBefore().
  uint64_t overlapped_bytes = 0;
  // A flag determine whether the key has been seen in ShouldStopBefore()
  bool seen_key = false;
  std::string compression_dict;

  SubcompactionState(Compaction* c, const Slice* _start, const Slice* _end,
                     uint64_t size = 0)
      : compaction(c),
        start(_start),
        end(_end),
        outfile(nullptr),
        builder(nullptr),
        current_output_file_size(0),
        total_bytes(0),
        num_input_records(0),
        num_output_records(0),
        approx_size(size),
        grandparent_index(0),
        overlapped_bytes(0),
        seen_key(false),
        compression_dict() {
    assert(compaction != nullptr);
  }

  SubcompactionState(SubcompactionState&& o) { *this = std::move(o); }

  SubcompactionState& operator=(SubcompactionState&& o) {
    compaction = std::move(o.compaction);
    start = std::move(o.start);
    end = std::move(o.end);
    actual_start = std::move(o.actual_start);
    actual_end = std::move(o.actual_end);
    status = std::move(o.status);
    outputs = std::move(o.outputs);
    outfile = std::move(o.outfile);
    builder = std::move(o.builder);
    current_output_file_size = std::move(o.current_output_file_size);
    total_bytes = std::move(o.total_bytes);
    num_input_records = std::move(o.num_input_records);
    num_output_records = std::move(o.num_output_records);
    compaction_job_stats = std::move(o.compaction_job_stats);
    approx_size = std::move(o.approx_size);
    grandparent_index = std::move(o.grandparent_index);
    overlapped_bytes = std::move(o.overlapped_bytes);
    seen_key = std::move(o.seen_key);
    compression_dict = std::move(o.compression_dict);
    return *this;
  }

  // Because member unique_ptrs do not have these.
  SubcompactionState(const SubcompactionState&) = delete;

  SubcompactionState& operator=(const SubcompactionState&) = delete;

  // Returns true iff we should stop building the current output
  // before processing "internal_key".
  bool ShouldStopBefore(const Slice& internal_key, uint64_t curr_file_size) {
    const InternalKeyComparator* icmp =
        &compaction->column_family_data()->internal_comparator();
    const std::vector<FileMetaData*>& grandparents = compaction->grandparents();

    // Scan to find earliest grandparent file that contains key.
    while (grandparent_index < grandparents.size() &&
           icmp->Compare(internal_key,
                         grandparents[grandparent_index]->largest.Encode()) >
               0) {
      if (seen_key) {
        overlapped_bytes += grandparents[grandparent_index]->fd.GetFileSize();
      }
      assert(grandparent_index + 1 >= grandparents.size() ||
             icmp->Compare(grandparents[grandparent_index]->largest,
                           grandparents[grandparent_index + 1]->smallest) <= 0);
      grandparent_index++;
    }
    seen_key = true;

    if (overlapped_bytes + curr_file_size >
        compaction->max_compaction_bytes()) {
      // Too much overlap for current output; start new output
      overlapped_bytes = 0;
      return true;
    }

    return false;
  }
};

// Maintains state for the entire compaction
struct CompactionJob::CompactionState {
  Compaction* const compaction;

  // REQUIRED: subcompaction states are stored in order of increasing
  // key-range
  std::vector<SubcompactionState> sub_compact_states;
  Status status;

  uint64_t total_bytes;
  uint64_t num_input_records;
  uint64_t num_output_records;

  explicit CompactionState(Compaction* c)
      : compaction(c),
        total_bytes(0),
        num_input_records(0),
        num_output_records(0) {}

  size_t NumOutputFiles() {
    size_t total = 0;
    for (auto& s : sub_compact_states) {
      total += s.outputs.size();
    }
    return total;
  }

  Slice SmallestUserKey() {
    for (const auto& sub_compact_state : sub_compact_states) {
      if (sub_compact_state.status.ok() && !sub_compact_state.outputs.empty() &&
          sub_compact_state.outputs[0].finished) {
        return sub_compact_state.outputs[0].meta.smallest.user_key();
      }
    }
    // If there is no finished output, return an empty slice.
    return Slice(nullptr, 0);
  }

  Slice LargestUserKey() {
    for (auto it = sub_compact_states.rbegin(); it < sub_compact_states.rend();
         ++it) {
      if (it->status.ok() && !it->outputs.empty() &&
          it->current_output()->finished) {
        assert(it->current_output() != nullptr);
        return it->current_output()->meta.largest.user_key();
      }
    }
    // If there is no finished output, return an empty slice.
    return Slice(nullptr, 0);
  }
};

void CompactionJob::AggregateStatistics() {
  for (SubcompactionState& sc : compact_->sub_compact_states) {
    compact_->total_bytes += sc.total_bytes;
    compact_->num_input_records += sc.num_input_records;
    compact_->num_output_records += sc.num_output_records;
  }
  if (compaction_job_stats_) {
    for (SubcompactionState& sc : compact_->sub_compact_states) {
      compaction_job_stats_->Add(sc.compaction_job_stats);
    }
  }
}

CompactionJob::CompactionJob(
    int job_id, Compaction* compaction, const ImmutableDBOptions& db_options,
    const EnvOptions env_options, VersionSet* versions,
    const std::atomic<bool>* shutting_down,
    const SequenceNumber preserve_deletes_seqnum, LogBuffer* log_buffer,
    Directory* db_directory, Directory* output_directory, Statistics* stats,
    InstrumentedMutex* db_mutex, ErrorHandler* db_error_handler,
    std::vector<SequenceNumber> existing_snapshots,
    SequenceNumber earliest_write_conflict_snapshot,
    const SnapshotChecker* snapshot_checker, std::shared_ptr<Cache> table_cache,
    EventLogger* event_logger, bool paranoid_file_checks, bool measure_io_stats,
    const std::string& dbname, CompactionJobStats* compaction_job_stats)
    : job_id_(job_id),
      compact_(new CompactionState(compaction)),
      compaction_job_stats_(compaction_job_stats),
      compaction_stats_(compaction->compaction_reason(), 1),
      dbname_(dbname),
      db_options_(db_options),
      env_options_(env_options),
      env_(db_options.env),
      env_options_for_read_(
          env_->OptimizeForCompactionTableRead(env_options, db_options_)),
      versions_(versions),
      shutting_down_(shutting_down),
      preserve_deletes_seqnum_(preserve_deletes_seqnum),
      log_buffer_(log_buffer),
      db_directory_(db_directory),
      output_directory_(output_directory),
      stats_(stats),
      db_mutex_(db_mutex),
      db_error_handler_(db_error_handler),
      existing_snapshots_(std::move(existing_snapshots)),
      earliest_write_conflict_snapshot_(earliest_write_conflict_snapshot),
      snapshot_checker_(snapshot_checker),
      table_cache_(std::move(table_cache)),
      event_logger_(event_logger),
      bottommost_level_(false),
      paranoid_file_checks_(paranoid_file_checks),
      measure_io_stats_(measure_io_stats),
      write_hint_(Env::WLTH_NOT_SET) {
  assert(log_buffer_ != nullptr);
  const auto* cfd = compact_->compaction->column_family_data();
  ThreadStatusUtil::SetColumnFamily(cfd, cfd->ioptions()->env,
                                    db_options_.enable_thread_tracking);
  ThreadStatusUtil::SetThreadOperation(ThreadStatus::OP_COMPACTION);
  ReportStartedCompaction(compaction);
}

CompactionJob::~CompactionJob() {
  assert(compact_ == nullptr);
  ThreadStatusUtil::ResetThreadStatus();
}

void CompactionJob::ReportStartedCompaction(Compaction* compaction) {
  const auto* cfd = compact_->compaction->column_family_data();
  ThreadStatusUtil::SetColumnFamily(cfd, cfd->ioptions()->env,
                                    db_options_.enable_thread_tracking);

  ThreadStatusUtil::SetThreadOperationProperty(ThreadStatus::COMPACTION_JOB_ID,
                                               job_id_);

  ThreadStatusUtil::SetThreadOperationProperty(
      ThreadStatus::COMPACTION_INPUT_OUTPUT_LEVEL,
      (static_cast<uint64_t>(compact_->compaction->start_level()) << 32) +
          compact_->compaction->output_level());

  // In the current design, a CompactionJob is always created
  // for non-trivial compaction.
  assert(compaction->IsTrivialMove() == false ||
         compaction->is_manual_compaction() == true);

  ThreadStatusUtil::SetThreadOperationProperty(
      ThreadStatus::COMPACTION_PROP_FLAGS,
      compaction->is_manual_compaction() +
          (compaction->deletion_compaction() << 1));

  ThreadStatusUtil::SetThreadOperationProperty(
      ThreadStatus::COMPACTION_TOTAL_INPUT_BYTES,
      compaction->CalculateTotalInputSize());

  IOSTATS_RESET(bytes_written);
  IOSTATS_RESET(bytes_read);
  ThreadStatusUtil::SetThreadOperationProperty(
      ThreadStatus::COMPACTION_BYTES_WRITTEN, 0);
  ThreadStatusUtil::SetThreadOperationProperty(
      ThreadStatus::COMPACTION_BYTES_READ, 0);

  // Set the thread operation after operation properties
  // to ensure GetThreadList() can always show them all together.
  ThreadStatusUtil::SetThreadOperation(ThreadStatus::OP_COMPACTION);

  if (compaction_job_stats_) {
    compaction_job_stats_->is_manual_compaction =
        compaction->is_manual_compaction();
  }
}

void CompactionJob::Prepare() {
  AutoThreadOperationStageUpdater stage_updater(
      ThreadStatus::STAGE_COMPACTION_PREPARE);

  // Generate file_levels_ for compaction berfore making Iterator
  auto* c = compact_->compaction;
  assert(c->column_family_data() != nullptr);
  assert(c->column_family_data()->current()->storage_info()->NumLevelFiles(
             compact_->compaction->level()) > 0);

  write_hint_ =
      c->column_family_data()->CalculateSSTWriteHint(c->output_level());
  // Is this compaction producing files at the bottommost level?
  bottommost_level_ = c->bottommost_level();

  if (c->compaction_type() != kMapCompaction && !c->input_range().empty()) {
    auto& input_range = c->input_range();
    assert(input_range.size() <= c->max_subcompactions());
    boundaries_.resize(input_range.size() * 2);
    auto uc = c->column_family_data()->user_comparator();
    for (size_t i = 0; i < input_range.size(); i++) {
      Slice* start = &boundaries_[i * 2];
      Slice* end = &boundaries_[i * 2 + 1];
      *start = input_range[i].start;
      *end = input_range[i].limit;
      assert(input_range[i].include_start);
      if (uc->Compare(*start, c->GetSmallestUserKey()) == 0) {
        start = nullptr;
      }
      if (input_range[i].include_limit) {
        assert(uc->Compare(*end, c->GetLargestUserKey()) == 0);
        end = nullptr;
      }
      compact_->sub_compact_states.emplace_back(c, start, end);
    }
  } else if (c->ShouldFormSubcompactions()) {
    const uint64_t start_micros = env_->NowMicros();
    GenSubcompactionBoundaries();
    MeasureTime(stats_, SUBCOMPACTION_SETUP_TIME,
                env_->NowMicros() - start_micros);

    assert(sizes_.size() == boundaries_.size() + 1);

    for (size_t i = 0; i <= boundaries_.size(); i++) {
      Slice* start = i == 0 ? nullptr : &boundaries_[i - 1];
      Slice* end = i == boundaries_.size() ? nullptr : &boundaries_[i];
      compact_->sub_compact_states.emplace_back(c, start, end, sizes_[i]);
    }
    MeasureTime(stats_, NUM_SUBCOMPACTIONS_SCHEDULED,
                compact_->sub_compact_states.size());
  } else {
    compact_->sub_compact_states.emplace_back(c, nullptr, nullptr);
  }
}

struct RangeWithSize {
  Range range;
  uint64_t size;

  RangeWithSize(const Slice& a, const Slice& b, uint64_t s = 0)
      : range(a, b), size(s) {}
};

// Generates a histogram representing potential divisions of key ranges from
// the input. It adds the starting and/or ending keys of certain input files
// to the working set and then finds the approximate size of data in between
// each consecutive pair of slices. Then it divides these ranges into
// consecutive groups such that each group has a similar size.
void CompactionJob::GenSubcompactionBoundaries() {
  auto* c = compact_->compaction;
  auto* cfd = c->column_family_data();
  const Comparator* cfd_comparator = cfd->user_comparator();
  std::vector<Slice> bounds;
  int start_lvl = c->start_level();
  int out_lvl = c->output_level();

  // Add the starting and/or ending key of certain input files as a potential
  // boundary
  for (size_t lvl_idx = 0; lvl_idx < c->num_input_levels(); lvl_idx++) {
    int lvl = c->level(lvl_idx);
    if (lvl >= start_lvl && lvl <= out_lvl) {
      const LevelFilesBrief* flevel = c->input_levels(lvl_idx);
      size_t num_files = flevel->num_files;

      if (num_files == 0) {
        continue;
      }

      if (lvl == 0) {
        // For level 0 add the starting and ending key of each file since the
        // files may have greatly differing key ranges (not range-partitioned)
        for (size_t i = 0; i < num_files; i++) {
          bounds.emplace_back(flevel->files[i].smallest_key);
          bounds.emplace_back(flevel->files[i].largest_key);
        }
      } else {
        // For all other levels add the smallest/largest key in the level to
        // encompass the range covered by that level
        bounds.emplace_back(flevel->files[0].smallest_key);
        bounds.emplace_back(flevel->files[num_files - 1].largest_key);
        if (lvl == out_lvl) {
          // For the last level include the starting keys of all files since
          // the last level is the largest and probably has the widest key
          // range. Since it's range partitioned, the ending key of one file
          // and the starting key of the next are very close (or identical).
          for (size_t i = 1; i < num_files; i++) {
            bounds.emplace_back(flevel->files[i].smallest_key);
          }
        }
        for (size_t i = 0; i < num_files; i++) {
          if (flevel->files[i].file_metadata->prop.is_map_sst()) {
            auto& dependence_map =
                c->input_version()->storage_info()->dependence_map();
            for (auto& dependence :
                 flevel->files[i].file_metadata->prop.dependence) {
              auto find = dependence_map.find(dependence.file_number);
              if (find == dependence_map.end()) {
                assert(false);
                continue;
              }
              bounds.emplace_back(find->second->smallest.Encode());
              bounds.emplace_back(find->second->largest.Encode());
            }
          }
        }
      }
    }
  }

  terark::sort_a(bounds, &ExtractUserKey < *cfd_comparator);

  // Remove duplicated entries from bounds
  bounds.resize(terark::unique_a(bounds, &ExtractUserKey == *cfd_comparator));

  // Combine consecutive pairs of boundaries into ranges with an approximate
  // size of data covered by keys in that range
  uint64_t sum = 0;
  std::vector<RangeWithSize> ranges;
  // Get input version from CompactionState since it's already referenced
  // earlier in SetInputVersioCompaction::SetInputVersion and will not change
  // when db_mutex_ is released below
  auto* v = compact_->compaction->input_version();
  for (auto it = bounds.begin();;) {
    const Slice a = *it;
    it++;

    if (it == bounds.end()) {
      break;
    }

    const Slice b = *it;

    // ApproximateSize could potentially create table reader iterator to seek
    // to the index block and may incur I/O cost in the process. Unlock db
    // mutex to reduce contention
    db_mutex_->Unlock();
    uint64_t size = versions_->ApproximateSize(v, a, b, start_lvl, out_lvl + 1);
    db_mutex_->Lock();
    ranges.emplace_back(a, b, size);
    sum += size;
  }

  // Group the ranges into subcompactions
  const double min_file_fill_percent = 4.0 / 5;
  int base_level = v->storage_info()->base_level();
  uint64_t max_output_files = static_cast<uint64_t>(std::ceil(
      sum / min_file_fill_percent /
      MaxFileSizeForLevel(
          *(c->mutable_cf_options()), out_lvl,
          c->immutable_cf_options()->compaction_style, base_level,
          c->immutable_cf_options()->level_compaction_dynamic_level_bytes)));
  uint64_t subcompactions = std::min(
      {static_cast<uint64_t>(ranges.size()),
       static_cast<uint64_t>(c->max_subcompactions()), max_output_files});

  if (subcompactions > 1) {
    double mean = sum * 1.0 / subcompactions;
    // Greedily add ranges to the subcompaction until the sum of the ranges'
    // sizes becomes >= the expected mean size of a subcompaction
    sum = 0;
    for (size_t i = 0; i < ranges.size() - 1; i++) {
      sum += ranges[i].size;
      if (subcompactions == 1) {
        // If there's only one left to schedule then it goes to the end so no
        // need to put an end boundary
        continue;
      }
      if (sum >= mean) {
        boundaries_.emplace_back(ExtractUserKey(ranges[i].range.limit));
        sizes_.emplace_back(sum);
        subcompactions--;
        sum = 0;
      }
    }
    sizes_.emplace_back(sum + ranges.back().size);
  } else {
    // Only one range so its size is the total sum of sizes computed above
    sizes_.emplace_back(sum);
  }
}

static std::shared_ptr<CompactionDispatcher> GetCmdLineDispatcher() {
  const char* cmdline = getenv("TerarkDB_compactionWorkerCommandLine");
  if (cmdline) {
    return NewCommandLineCompactionDispatcher(cmdline);
  }
  return {};
}

Status CompactionJob::Run() {
  assert(!IsCompactionWorkerNode());
  ColumnFamilyData* cfd = compact_->compaction->column_family_data();
  CompactionDispatcher* dispatcher = cfd->ioptions()->compaction_dispatcher;
  Compaction* c = compact_->compaction;
  if (!dispatcher) {
    static std::shared_ptr<CompactionDispatcher> command_line_dispatcher(
        GetCmdLineDispatcher());
    dispatcher = command_line_dispatcher.get();
  }
  if (!dispatcher || c->compaction_type() != kKeyValueCompaction) {
    return RunSelf();
  }
  Status s;
  const ImmutableCFOptions* iopt = c->immutable_cf_options();
  CompactionWorkerContext context;
  context.user_comparator = iopt->user_comparator->Name();
  if (iopt->merge_operator != nullptr) {
    context.merge_operator = iopt->merge_operator->Name();
    s = iopt->merge_operator->Serialize(&context.merge_operator_data.data);
    if (s.IsNotSupported()) {
      return RunSelf();
    } else if (!s.ok()) {
      return s;
    }
  }
  context.compaction_filter_context.is_full_compaction =
      c->is_full_compaction();
  context.compaction_filter_context.is_manual_compaction =
      c->is_manual_compaction();
  context.compaction_filter_context.column_family_id = cfd->GetID();
  if (auto cf = iopt->compaction_filter) {
    s = cf->Serialize(&context.compaction_filter_data.data);
    if (s.IsNotSupported()) {
      return RunSelf();
    } else if (!s.ok()) {
      return s;
    }
    context.compaction_filter = cf->Name();
  }
  else if (auto factory = iopt->compaction_filter_factory) {
    s = factory->Serialize(&context.compaction_filter_data.data);
    if (s.IsNotSupported()) {
      return RunSelf();
    } else if (!s.ok()) {
      return s;
    }
    context.compaction_filter_factory = factory->Name();
  }
  context.blob_size = c->mutable_cf_options()->blob_size;
  context.table_factory = iopt->table_factory->Name();
  s = iopt->table_factory->GetOptionString(&context.table_factory_options,
                                           "\n");
  if (s.IsNotSupported()) {
    return RunSelf();
  } else if (!s.ok()) {
    return s;
  }
  context.bloom_locality = iopt->bloom_locality;
  for (auto& p : iopt->cf_paths) {
    context.cf_paths.push_back(p.path);
  }
  if (auto pe = c->mutable_cf_options()->prefix_extractor.get()) {
    context.prefix_extractor = pe->Name();
    context.prefix_extractor_options = pe->GetOptionString();
  }
  context.last_sequence = versions_->LastSequence();
  context.earliest_write_conflict_snapshot = earliest_write_conflict_snapshot_;
  context.preserve_deletes_seqnum = preserve_deletes_seqnum_;
  auto& dependence_map = c->input_version()->storage_info()->dependence_map();
  for (auto& pair : dependence_map) {
    context.file_metadata.emplace_back(pair.first, *pair.second);
  }
  for (auto& files : *c->inputs()) {
    for (auto& f : files.files) {
      if (dependence_map.count(f->fd.GetNumber()) == 0) {
        context.file_metadata.emplace_back(f->fd.GetNumber(), *f);
      }
      context.inputs.emplace_back(files.level, f->fd.GetNumber());
    }
  }
  context.cf_name = cfd->GetName();
  context.target_file_size = c->max_output_file_size();
  context.compression = c->output_compression();
  context.compression_opts = c->output_compression_opts();
  context.existing_snapshots = existing_snapshots_;
  context.smallest_user_key = c->GetSmallestUserKey();
  context.largest_user_key = c->GetLargestUserKey();
  context.level = c->level();
  context.number_levels = iopt->num_levels;
  context.bottommost_level = c->bottommost_level();
  context.allow_ingest_behind = iopt->allow_ingest_behind;
  context.preserve_deletes = iopt->preserve_deletes;
  for (auto& collector : *cfd->int_tbl_prop_collector_factories()) {
    std::string param;
    if (collector->NeedSerialize()) {
      collector->Serialize(&param);
    }
    context.int_tbl_prop_collector_factories.push_back(
      {collector->Name(), {std::move(param)}});
  }
  std::vector<std::function<CompactionWorkerResult()>> results_fn;
  for (const auto& state : compact_->sub_compact_states) {
    if (state.start != nullptr) {
      context.has_start = true;
      context.start = *state.start;
    } else {
      context.has_start = false;
      context.start.clear();
    }
    if (state.end != nullptr) {
      context.has_end = true;
      context.end = *state.end;
    } else {
      context.has_end = false;
      context.end.clear();
    }
    results_fn.emplace_back(dispatcher->StartCompaction(context));
  }
  Status status = Status::Corruption();
  for (size_t i = 0; i < compact_->sub_compact_states.size(); ++i) {
    auto& sub_compact = compact_->sub_compact_states[i];
    CompactionWorkerResult result;
#if defined(NDEBUG)
  try {
#endif
    result = results_fn[i]();
    sub_compact.status = std::move(result.status);
    s = sub_compact.status;
    if (s.ok()) {
      sub_compact.stat_all = std::move(result.stat_all);
      for (auto& file_info : result.files) {
        uint64_t file_number = versions_->NewFileNumber();
        std::string fname = TableFileName(cfd->ioptions()->cf_paths,
                                          file_number, c->output_path_id());
        env_->RenameFile(file_info.file_name, fname);
        sub_compact.outputs.emplace_back();
        auto& output = sub_compact.outputs.back();
        output.meta.fd = FileDescriptor(
            file_number, c->output_path_id(), file_info.file_size,
            file_info.smallest_seqno, file_info.largest_seqno);
        output.meta.smallest = std::move(file_info.smallest);
        output.meta.largest = std::move(file_info.largest);
        output.meta.marked_for_compaction = file_info.marked_for_compaction;
        // output.stat_one = std::move(file_info.stat_one);
        std::unique_ptr<rocksdb::RandomAccessFile> file;
        s = env_->NewRandomAccessFile(fname, &file, env_options_);
        if (!s.ok()) {
          break;
        }
        std::unique_ptr<rocksdb::RandomAccessFileReader> file_reader(
            new rocksdb::RandomAccessFileReader(std::move(file), fname, env_));
        std::unique_ptr<rocksdb::TableReader> reader;
        TableReaderOptions table_reader_options(
            *c->immutable_cf_options(),
            c->mutable_cf_options()->prefix_extractor.get(), env_options_,
            c->immutable_cf_options()->internal_comparator);
        s = c->immutable_cf_options()->table_factory->NewTableReader(
            table_reader_options, std::move(file_reader),
            output.meta.fd.file_size, &reader, false);
        if (!s.ok()) {
          break;
        }
        output.table_properties = reader->GetTableProperties();
        auto tp = output.table_properties.get();
        output.meta.prop.num_entries = tp->num_entries;
        output.meta.prop.num_deletions = tp->num_deletions;
        output.meta.prop.raw_key_size = tp->raw_key_size;
        output.meta.prop.raw_value_size = tp->raw_value_size;
        output.meta.prop.flags |= tp->num_range_deletions > 0
                                      ? 0
                                      : TablePropertyCache::kNoRangeDeletions;
        output.meta.prop.flags |=
            tp->snapshots.empty() ? 0 : TablePropertyCache::kHasSnapshots;
        output.meta.prop.purpose = tp->purpose;
        output.meta.prop.max_read_amp = tp->max_read_amp;
        output.meta.prop.read_amp = tp->read_amp;
        output.meta.prop.dependence = tp->dependence;
        output.meta.prop.inheritance_chain = tp->inheritance_chain;
        output.finished = true;
        c->AddOutputTableFileNumber(file_number);
      }
      if (s.ok()) {
        sub_compact.actual_start = std::move(result.actual_start);
        sub_compact.actual_end = std::move(result.actual_end);
      }
    }
    if (s.ok()) {
      status = Status::OK();
    }
    else {
      ROCKS_LOG_ERROR(
        db_options_.info_log,
        "[%s] [JOB %d] remote sub_compact failed with status = %s",
        sub_compact.compaction->column_family_data()->GetName().c_str(),
        job_id_, s.ToString().c_str());
      LogFlush(db_options_.info_log);
      if (!status.ok()) {
        status = s;
      }
    }
#if defined(NDEBUG)
  }
  catch (const std::exception& ex) {
    ROCKS_LOG_ERROR(
      db_options_.info_log,
      "[%s] [JOB %d] remote sub_compact failed with exception = %s",
      sub_compact.compaction->column_family_data()->GetName().c_str(),
      job_id_, ex.what());
    LogFlush(db_options_.info_log);
    if (!status.ok()) {
      status = Status::Corruption("remote sub_compact failed with exception",
          ex.what());
    }
  }
#endif
  }
  if (status.ok()) {
    status = VerifyFiles();
  }
  return status;
}

Status CompactionJob::RunSelf() {
  AutoThreadOperationStageUpdater stage_updater(
      ThreadStatus::STAGE_COMPACTION_RUN);
  TEST_SYNC_POINT("CompactionJob::Run():Start");
  log_buffer_->FlushBufferToLog();
  LogCompaction();

  const size_t num_threads = compact_->sub_compact_states.size();
  assert(num_threads > 0);
  const uint64_t start_micros = env_->NowMicros();

  // Launch a thread for each of subcompactions 1...num_threads-1
  std::vector<port::Thread> thread_pool;
  if (compact_->compaction->compaction_type() != kMapCompaction) {
    // map compact don't need multithreads
    thread_pool.reserve(num_threads - 1);
    for (size_t i = 1; i < compact_->sub_compact_states.size(); i++) {
      thread_pool.emplace_back(&CompactionJob::ProcessCompaction, this,
                               &compact_->sub_compact_states[i]);
    }

    // Always schedule the first subcompaction (whether or not there are also
    // others) in the current thread to be efficient with resources
    ProcessCompaction(&compact_->sub_compact_states[0]);

    // Wait for all other threads (if there are any) to finish execution
    for (auto& thread : thread_pool) {
      thread.join();
    }
  } else {
    assert(compact_->sub_compact_states.size() == 1);
  }

  compaction_stats_.micros = env_->NowMicros() - start_micros;
  MeasureTime(stats_, COMPACTION_TIME, compaction_stats_.micros);

  TEST_SYNC_POINT("CompactionJob::Run:BeforeVerify");

  // Check if any thread encountered an error during execution
  Status status;
  for (const auto& state : compact_->sub_compact_states) {
    if (!state.status.ok()) {
      status = state.status;
      break;
    }
  }

  if (status.ok() && output_directory_) {
    status = output_directory_->Fsync();
  }

  if (status.ok()) {
    status = VerifyFiles();
  }

  // Finish up all book-keeping to unify the subcompaction results
  AggregateStatistics();
  UpdateCompactionStats();
  RecordCompactionIOStats();
  LogFlush(db_options_.info_log);
  TEST_SYNC_POINT("CompactionJob::Run():End");

  compact_->status = status;
  return status;
}

Status CompactionJob::VerifyFiles() {
  std::vector<port::Thread> thread_pool;
  std::vector<const FileMetaData*> files_meta;
  for (const auto& state : compact_->sub_compact_states) {
    for (const auto& output : state.outputs) {
      files_meta.emplace_back(&output.meta);
    }
  }
  if (files_meta.empty()) {
    return Status::OK();
  }
  ColumnFamilyData* cfd = compact_->compaction->column_family_data();
  auto prefix_extractor =
      compact_->compaction->mutable_cf_options()->prefix_extractor.get();
  std::atomic<size_t> next_file_meta_idx(0);
  auto verify_table = [&](Status& output_status) {
    SetThreadSched(kSchedIdle);
    while (true) {
      size_t file_idx = next_file_meta_idx.fetch_add(1);
      if (file_idx >= files_meta.size()) {
        break;
      }
      // Use empty depend files to disable map or link sst forward calls.
      // depend files will build in InstallCompactionResults
      DependenceMap empty_dependence_map;
      // Verify that the table is usable
      // We set for_compaction to false and don't OptimizeForCompactionTableRead
      // here because this is a special case after we finish the table building
      // No matter whether use_direct_io_for_flush_and_compaction is true,
      // we will regard this verification as user reads since the goal is
      // to cache it here for further user reads
      auto output_level = compact_->compaction->output_level();
      InternalIterator* iter = cfd->table_cache()->NewIterator(
          ReadOptions(), env_options_, cfd->internal_comparator(),
          *files_meta[file_idx], empty_dependence_map,
          nullptr /* range_del_agg */, prefix_extractor, nullptr,
          output_level == -1
              ? nullptr
              : cfd->internal_stats()->GetFileReadHist(output_level),
          false, nullptr /* arena */, false /* skip_filters */, output_level);
      auto s = iter->status();

      if (s.ok() && paranoid_file_checks_) {
        for (iter->SeekToFirst(); iter->Valid(); iter->Next()) {
        }
        s = iter->status();
      }

      delete iter;

      if (!s.ok()) {
        output_status = s;
        break;
      }
    }
    SetThreadSched(kSchedOther);
  };
  size_t thread_count =
      std::min(files_meta.size(), compact_->sub_compact_states.size());
  for (size_t i = 1; i < thread_count; i++) {
    thread_pool.emplace_back(verify_table,
                             std::ref(compact_->sub_compact_states[i].status));
  }
  verify_table(compact_->sub_compact_states[0].status);
  for (auto& thread : thread_pool) {
    thread.join();
  }
  for (const auto& state : compact_->sub_compact_states) {
    if (!state.status.ok()) {
      return state.status;
    }
  }
  return Status::OK();
}

Status CompactionJob::Install(const MutableCFOptions& mutable_cf_options) {
  AutoThreadOperationStageUpdater stage_updater(
      ThreadStatus::STAGE_COMPACTION_INSTALL);
  db_mutex_->AssertHeld();
  Status status = compact_->status;
  ColumnFamilyData* cfd = compact_->compaction->column_family_data();
  if (compact_->compaction->output_level() != -1) {
    cfd->internal_stats()->AddCompactionStats(
        compact_->compaction->output_level(), compaction_stats_);
  }

  if (status.ok()) {
    status = InstallCompactionResults(mutable_cf_options);
  }
  VersionStorageInfo::LevelSummaryStorage tmp;
  auto vstorage = cfd->current()->storage_info();
  const auto& stats = compaction_stats_;

  double read_write_amp = 0.0;
  double write_amp = 0.0;
  double bytes_read_per_sec = 0;
  double bytes_written_per_sec = 0;

  if (stats.bytes_read_non_output_levels > 0) {
    read_write_amp = (stats.bytes_written + stats.bytes_read_output_level +
                      stats.bytes_read_non_output_levels) /
                     static_cast<double>(stats.bytes_read_non_output_levels);
    write_amp = stats.bytes_written /
                static_cast<double>(stats.bytes_read_non_output_levels);
  }
  if (stats.micros > 0) {
    bytes_read_per_sec =
        (stats.bytes_read_non_output_levels + stats.bytes_read_output_level) /
        static_cast<double>(stats.micros);
    bytes_written_per_sec =
        stats.bytes_written / static_cast<double>(stats.micros);
  }

  ROCKS_LOG_BUFFER(
      log_buffer_,
      "[%s] compacted to: %s, MB/sec: %.1f rd, %.1f wr, level %d, "
      "files in(%d, %d) out(%d) "
      "MB in(%.1f, %.1f) out(%.1f), read-write-amplify(%.1f) "
      "write-amplify(%.1f) %s, records in: %" PRIu64
      ", records dropped: %" PRIu64 " output_compression: %s\n",
      cfd->GetName().c_str(), vstorage->LevelSummary(&tmp), bytes_read_per_sec,
      bytes_written_per_sec, compact_->compaction->output_level(),
      stats.num_input_files_in_non_output_levels,
      stats.num_input_files_in_output_level, stats.num_output_files,
      stats.bytes_read_non_output_levels / 1048576.0,
      stats.bytes_read_output_level / 1048576.0,
      stats.bytes_written / 1048576.0, read_write_amp, write_amp,
      status.ToString().c_str(), stats.num_input_records,
      stats.num_dropped_records,
      CompressionTypeToString(compact_->compaction->output_compression())
          .c_str());

  UpdateCompactionJobStats(stats);

  auto stream = event_logger_->LogToBuffer(log_buffer_);
  stream << "job" << job_id_ << "event"
         << "compaction_finished"
         << "compaction_time_micros" << compaction_stats_.micros
         << "output_level" << compact_->compaction->output_level()
         << "num_output_files" << compact_->NumOutputFiles()
         << "total_output_size" << compact_->total_bytes << "num_input_records"
         << compact_->num_input_records << "num_output_records"
         << compact_->num_output_records << "num_subcompactions"
         << compact_->sub_compact_states.size() << "output_compression"
         << CompressionTypeToString(compact_->compaction->output_compression());

  if (compaction_job_stats_ != nullptr) {
    stream << "num_single_delete_mismatches"
           << compaction_job_stats_->num_single_del_mismatch;
    stream << "num_single_delete_fallthrough"
           << compaction_job_stats_->num_single_del_fallthru;
  }

  if (measure_io_stats_ && compaction_job_stats_ != nullptr) {
    stream << "file_write_nanos" << compaction_job_stats_->file_write_nanos;
    stream << "file_range_sync_nanos"
           << compaction_job_stats_->file_range_sync_nanos;
    stream << "file_fsync_nanos" << compaction_job_stats_->file_fsync_nanos;
    stream << "file_prepare_write_nanos"
           << compaction_job_stats_->file_prepare_write_nanos;
  }

  stream << "lsm_state";
  stream.StartArray();
  for (int level = 0; level < vstorage->num_levels(); ++level) {
    if (vstorage->LevelFiles(level).size() == 1 &&
        vstorage->LevelFiles(level).front()->prop.is_map_sst()) {
      stream << std::to_string(
          vstorage->LevelFiles(level).front()->prop.num_entries);
    } else {
      stream << vstorage->NumLevelFiles(level);
    }
  }
  stream.EndArray();

  CleanupCompaction();
  return status;
}

void CompactionJob::ProcessCompaction(SubcompactionState* sub_compact) {
  SetThreadSched(kSchedIdle);
  switch (sub_compact->compaction->compaction_type()) {
    case kKeyValueCompaction:
      ProcessKeyValueCompaction(sub_compact);
      break;
    case kMapCompaction:
      assert(false);
      break;
    case kGarbageCollection:
      ProcessGarbageCollection(sub_compact);
      break;
    default:
      assert(false);
      break;
  }
  SetThreadSched(kSchedOther);
}

void CompactionJob::ProcessKeyValueCompaction(SubcompactionState* sub_compact) {
  assert(sub_compact != nullptr);
  ColumnFamilyData* cfd = sub_compact->compaction->column_family_data();
  CompactionRangeDelAggregator range_del_agg(&cfd->internal_comparator(),
                                             existing_snapshots_);

  // Although the v2 aggregator is what the level iterator(s) know about,
  // the AddTombstones calls will be propagated down to the v1 aggregator.
  std::unique_ptr<InternalIterator> input(versions_->MakeInputIterator(
      sub_compact->compaction, &range_del_agg, env_options_for_read_));

  AutoThreadOperationStageUpdater stage_updater(
      ThreadStatus::STAGE_COMPACTION_PROCESS_KV);

  // I/O measurement variables
  PerfLevel prev_perf_level = PerfLevel::kEnableTime;
  const uint64_t kRecordStatsEvery = 1000;
  uint64_t prev_write_nanos = 0;
  uint64_t prev_fsync_nanos = 0;
  uint64_t prev_range_sync_nanos = 0;
  uint64_t prev_prepare_write_nanos = 0;
  if (measure_io_stats_) {
    prev_perf_level = GetPerfLevel();
    SetPerfLevel(PerfLevel::kEnableTime);
    prev_write_nanos = IOSTATS(write_nanos);
    prev_fsync_nanos = IOSTATS(fsync_nanos);
    prev_range_sync_nanos = IOSTATS(range_sync_nanos);
    prev_prepare_write_nanos = IOSTATS(prepare_write_nanos);
  }

  const MutableCFOptions* mutable_cf_options =
      sub_compact->compaction->mutable_cf_options();

  // To build compression dictionary, we sample the first output file, assuming
  // it'll reach the maximum length. We optionally pass these samples through
  // zstd's dictionary trainer, or just use them directly. Then, the dictionary
  // is used for compressing subsequent output files in the same subcompaction.
  const bool kUseZstdTrainer =
      sub_compact->compaction->output_compression_opts().zstd_max_train_bytes >
      0;
  const size_t kSampleBytes =
      kUseZstdTrainer
          ? sub_compact->compaction->output_compression_opts()
                .zstd_max_train_bytes
          : sub_compact->compaction->output_compression_opts().max_dict_bytes;
  const int kSampleLenShift = 6;  // 2^6 = 64-byte samples
  std::set<size_t> sample_begin_offsets;
  if (bottommost_level_ && kSampleBytes > 0) {
    const size_t kMaxSamples = kSampleBytes >> kSampleLenShift;
    const size_t kOutFileLen = static_cast<size_t>(MaxFileSizeForLevel(
        *mutable_cf_options, std::max(compact_->compaction->output_level(), 0),
        cfd->ioptions()->compaction_style,
        compact_->compaction->GetInputBaseLevel(),
        cfd->ioptions()->level_compaction_dynamic_level_bytes));
    if (kOutFileLen != port::kMaxSizet) {
      const size_t kOutFileNumSamples = kOutFileLen >> kSampleLenShift;
      Random64 generator{versions_->NewFileNumber()};
      for (size_t i = 0; i < kMaxSamples; ++i) {
        sample_begin_offsets.insert(
            static_cast<size_t>(generator.Uniform(kOutFileNumSamples))
            << kSampleLenShift);
      }
    }
  }

  auto compaction_filter = cfd->ioptions()->compaction_filter;
  std::unique_ptr<CompactionFilter> compaction_filter_from_factory = nullptr;
  if (compaction_filter == nullptr) {
    compaction_filter_from_factory =
        sub_compact->compaction->CreateCompactionFilter();
    compaction_filter = compaction_filter_from_factory.get();
  }
  MergeHelper merge(
      env_, cfd->user_comparator(), cfd->ioptions()->merge_operator,
      compaction_filter, db_options_.info_log.get(),
      false /* internal key corruption is expected */,
      existing_snapshots_.empty() ? 0 : existing_snapshots_.back(),
      snapshot_checker_, compact_->compaction->level(),
      db_options_.statistics.get(), shutting_down_);

  TEST_SYNC_POINT("CompactionJob::Run():Inprogress");

  const Slice* start = sub_compact->start;
  const Slice* end = sub_compact->end;
  if (start != nullptr) {
    sub_compact->actual_start.SetMinPossibleForUserKey(*start);
    input->Seek(sub_compact->actual_start.Encode());
  } else {
    sub_compact->actual_start.SetMinPossibleForUserKey(
        sub_compact->compaction->GetSmallestUserKey());
    input->SeekToFirst();
  }

  Status status;
  sub_compact->c_iter.reset(new CompactionIterator(
      input.get(), sub_compact->compaction->input_version(), end,
      cfd->user_comparator(), &merge, versions_->LastSequence(),
      &existing_snapshots_, earliest_write_conflict_snapshot_,
      snapshot_checker_, env_, ShouldReportDetailedTime(env_, stats_), false,
      &range_del_agg, sub_compact->compaction, mutable_cf_options->blob_size,
      compaction_filter, shutting_down_, preserve_deletes_seqnum_));
  auto c_iter = sub_compact->c_iter.get();
  c_iter->SeekToFirst();

  struct SecondPassIterStorage {
    std::aligned_storage<sizeof(CompactionRangeDelAggregator),
                         alignof(CompactionRangeDelAggregator)>::type
        range_del_agg;
    std::unique_ptr<CompactionFilter> compaction_filter_holder;
    const CompactionFilter* compaction_filter;
    std::aligned_storage<sizeof(MergeHelper), alignof(MergeHelper)>::type merge;
    std::unique_ptr<InternalIterator> input;

    ~SecondPassIterStorage() {
      if (input) {
        input.reset();
        auto merge_ptr = reinterpret_cast<MergeHelper*>(&merge);
        merge_ptr->~MergeHelper();
        compaction_filter_holder.reset();
        auto range_del_agg_ptr =
            reinterpret_cast<CompactionRangeDelAggregator*>(&range_del_agg);
        range_del_agg_ptr->~CompactionRangeDelAggregator();
      }
    }
  } second_pass_iter_storage;

  auto make_compaction_iterator = [&] {
    auto range_del_agg_ptr = new (&second_pass_iter_storage.range_del_agg)
        CompactionRangeDelAggregator(&cfd->internal_comparator(),
                                     existing_snapshots_);
    second_pass_iter_storage.compaction_filter =
        cfd->ioptions()->compaction_filter;
    if (second_pass_iter_storage.compaction_filter == nullptr) {
      second_pass_iter_storage.compaction_filter_holder =
          sub_compact->compaction->CreateCompactionFilter();
      second_pass_iter_storage.compaction_filter =
          second_pass_iter_storage.compaction_filter_holder.get();
    }
    auto merge_ptr = new (&second_pass_iter_storage.merge) MergeHelper(
        env_, cfd->user_comparator(), cfd->ioptions()->merge_operator,
        second_pass_iter_storage.compaction_filter, db_options_.info_log.get(),
        false /* internal key corruption is expected */,
        existing_snapshots_.empty() ? 0 : existing_snapshots_.back(),
        snapshot_checker_, compact_->compaction->level(),
        db_options_.statistics.get(), shutting_down_);
    second_pass_iter_storage.input.reset(versions_->MakeInputIterator(
        sub_compact->compaction, range_del_agg_ptr, env_options_for_read_));
    return new CompactionIterator(
        second_pass_iter_storage.input.get(),
        sub_compact->compaction->input_version(), end, cfd->user_comparator(),
        merge_ptr, versions_->LastSequence(), &existing_snapshots_,
        earliest_write_conflict_snapshot_, snapshot_checker_, env_, false,
        false, range_del_agg_ptr, sub_compact->compaction,
        mutable_cf_options->blob_size,
        second_pass_iter_storage.compaction_filter, shutting_down_,
        preserve_deletes_seqnum_);
  };
  std::unique_ptr<InternalIterator> second_pass_iter(
      NewCompactionIterator(c_style_callback(make_compaction_iterator),
                            &make_compaction_iterator, start));
  if (c_iter->Valid() && sub_compact->compaction->output_level() != 0) {
    // ShouldStopBefore() maintains state based on keys processed so far. The
    // compaction loop always calls it on the "next" key, thus won't tell it the
    // first key. So we do that here.
    sub_compact->ShouldStopBefore(c_iter->key(),
                                  sub_compact->current_output_file_size);
  }
  const auto& c_iter_stats = c_iter->iter_stats();
  auto sample_begin_offset_iter = sample_begin_offsets.cbegin();
  // data_begin_offset and dict_sample_data are only valid while generating
  // dictionary from the first output file.
  size_t data_begin_offset = 0;
  std::string dict_sample_data;
  // single_output don't need sample
  if (!sub_compact->compaction->partial_compaction()) {
    dict_sample_data.reserve(kSampleBytes);
  }
  std::unordered_map<uint64_t, uint64_t> dependence;

  while (status.ok() && !cfd->IsDropped() && c_iter->Valid()) {
    // Invariant: c_iter.status() is guaranteed to be OK if c_iter->Valid()
    // returns true.
    const Slice& key = c_iter->key();
    const LazyBuffer& value = c_iter->value();
    if (c_iter->ikey().type == kTypeValueIndex ||
        c_iter->ikey().type == kTypeMergeIndex) {
      assert(value.file_number() != uint64_t(-1));
      auto ib = dependence.emplace(value.file_number(), 1);
      if (!ib.second) {
        ++ib.first->second;
      }
    }

    assert(end == nullptr ||
           cfd->user_comparator()->Compare(c_iter->user_key(), *end) < 0);
    if (c_iter_stats.num_input_records % kRecordStatsEvery ==
        kRecordStatsEvery - 1) {
      RecordDroppedKeys(c_iter_stats, &sub_compact->compaction_job_stats);
      c_iter->ResetRecordCounts();
      RecordCompactionIOStats();
    }

    // Open output file if necessary
    if (sub_compact->builder == nullptr) {
      status = OpenCompactionOutputFile(sub_compact);
      if (!status.ok()) {
        break;
      }
      sub_compact->builder->SetSecondPassIterator(second_pass_iter.get());
    }
    assert(sub_compact->builder != nullptr);
    assert(sub_compact->current_output() != nullptr);
    status = sub_compact->builder->Add(key, value);
    if (!status.ok()) {
      break;
    }
    sub_compact->current_output_file_size = sub_compact->builder->FileSize();
    sub_compact->current_output()->meta.UpdateBoundaries(
        key, c_iter->ikey().sequence);
    sub_compact->num_output_records++;

    // partial_compaction always output single sst, don't need sample
    if (!sub_compact->compaction->partial_compaction() &&
        sub_compact->outputs.size() == 1) {  // first output file
      // Check if this key/value overlaps any sample intervals; if so, appends
      // overlapping portions to the dictionary.
      status = value.fetch();
      if (!status.ok()) {
        break;
      }
      for (const auto& data_elmt : {key, value.slice()}) {
        size_t data_end_offset = data_begin_offset + data_elmt.size();
        while (sample_begin_offset_iter != sample_begin_offsets.cend() &&
               *sample_begin_offset_iter < data_end_offset) {
          size_t sample_end_offset =
              *sample_begin_offset_iter + (1 << kSampleLenShift);
          // Invariant: Because we advance sample iterator while processing the
          // data_elmt containing the sample's last byte, the current sample
          // cannot end before the current data_elmt.
          assert(data_begin_offset < sample_end_offset);

          size_t data_elmt_copy_offset, data_elmt_copy_len;
          if (*sample_begin_offset_iter <= data_begin_offset) {
            // The sample starts before data_elmt starts, so take bytes starting
            // at the beginning of data_elmt.
            data_elmt_copy_offset = 0;
          } else {
            // data_elmt starts before the sample starts, so take bytes starting
            // at the below offset into data_elmt.
            data_elmt_copy_offset =
                *sample_begin_offset_iter - data_begin_offset;
          }
          if (sample_end_offset <= data_end_offset) {
            // The sample ends before data_elmt ends, so take as many bytes as
            // needed.
            data_elmt_copy_len =
                sample_end_offset - (data_begin_offset + data_elmt_copy_offset);
          } else {
            // data_elmt ends before the sample ends, so take all remaining
            // bytes in data_elmt.
            data_elmt_copy_len =
                data_end_offset - (data_begin_offset + data_elmt_copy_offset);
          }
          dict_sample_data.append(&data_elmt.data()[data_elmt_copy_offset],
                                  data_elmt_copy_len);
          if (sample_end_offset > data_end_offset) {
            // Didn't finish sample. Try to finish it with the next data_elmt.
            break;
          }
          // Next sample may require bytes from same data_elmt.
          sample_begin_offset_iter++;
        }
        data_begin_offset = data_end_offset;
      }
    }

    // Close output file if it is big enough. Two possibilities determine it's
    // time to close it: (1) the current key should be this file's last key, (2)
    // the next key should not be in this file.
    //
    // TODO(aekmekji): determine if file should be closed earlier than this
    // during subcompactions (i.e. if output size, estimated by input size, is
    // going to be 1.2MB and max_output_file_size = 1MB, prefer to have 0.6MB
    // and 0.6MB instead of 1MB and 0.2MB)
    bool output_file_ended = false;
    Status input_status;
    if (sub_compact->compaction->max_output_file_size() != 0 &&
        sub_compact->current_output_file_size >=
            sub_compact->compaction->max_output_file_size()) {
      // (1) this key terminates the file. For historical reasons, the iterator
      // status before advancing will be given to FinishCompactionOutputFile().
      input_status = input->status();
      output_file_ended = true;
    }
    c_iter->Next();
    if (!output_file_ended && c_iter->Valid() &&
        sub_compact->compaction->max_output_file_size() != 0 &&
        sub_compact->ShouldStopBefore(c_iter->key(),
                                      sub_compact->current_output_file_size) &&
        sub_compact->builder != nullptr) {
      // (2) this key belongs to the next file. For historical reasons, the
      // iterator status after advancing will be given to
      // FinishCompactionOutputFile().
      input_status = input->status();
      output_file_ended = true;
    }
    const Slice* next_key = nullptr;
    if (output_file_ended) {
      assert(sub_compact->compaction->max_output_file_size() != 0);
      if (c_iter->Valid()) {
        next_key = &c_iter->key();
      }
      // compaction_picker use user_key boundary, single user_key in multi
      // sst will make picker pick one or more unnecessary sst file(s) ???
      if (next_key != nullptr &&
          cfd->user_comparator()->Compare(
              ExtractUserKey(*next_key),
              sub_compact->outputs.back().meta.largest.user_key()) == 0) {
        output_file_ended = false;
      }
    }
    if (output_file_ended) {
      CompactionIterationStats range_del_out_stats;
      status = FinishCompactionOutputFile(input_status, sub_compact,
                                          &range_del_agg, &range_del_out_stats,
                                          dependence, {}, next_key);
      dependence.clear();
      RecordDroppedKeys(range_del_out_stats,
                        &sub_compact->compaction_job_stats);
      if (sub_compact->compaction->partial_compaction()) {
        if (next_key != nullptr) {
          sub_compact->actual_end.SetMinPossibleForUserKey(
              ExtractUserKey(*next_key));
        }
        break;
      }
      if (sub_compact->outputs.size() == 1) {
        // Use samples from first output file to create dictionary for
        // compression of subsequent files.
        if (kUseZstdTrainer) {
          sub_compact->compression_dict = ZSTD_TrainDictionary(
              dict_sample_data, kSampleLenShift,
              sub_compact->compaction->output_compression_opts()
                  .max_dict_bytes);
        } else {
          sub_compact->compression_dict = std::move(dict_sample_data);
        }
      }
    }
  }

  sub_compact->num_input_records = c_iter_stats.num_input_records;
  sub_compact->compaction_job_stats.num_input_deletion_records =
      c_iter_stats.num_input_deletion_records;
  sub_compact->compaction_job_stats.num_corrupt_keys =
      c_iter_stats.num_input_corrupt_records;
  sub_compact->compaction_job_stats.num_single_del_fallthru =
      c_iter_stats.num_single_del_fallthru;
  sub_compact->compaction_job_stats.num_single_del_mismatch =
      c_iter_stats.num_single_del_mismatch;
  sub_compact->compaction_job_stats.total_input_raw_key_bytes +=
      c_iter_stats.total_input_raw_key_bytes;
  sub_compact->compaction_job_stats.total_input_raw_value_bytes +=
      c_iter_stats.total_input_raw_value_bytes;

  RecordTick(stats_, FILTER_OPERATION_TOTAL_TIME,
             c_iter_stats.total_filter_time);
  RecordDroppedKeys(c_iter_stats, &sub_compact->compaction_job_stats);
  RecordCompactionIOStats();

  if (status.ok() &&
      (shutting_down_->load(std::memory_order_relaxed) || cfd->IsDropped())) {
    status = Status::ShutdownInProgress(
        "Database shutdown or Column family drop during compaction");
  }
  if (status.ok()) {
    status = input->status();
  }
  if (status.ok()) {
    status = c_iter->status();
  }

  if (status.ok() && sub_compact->builder == nullptr &&
      sub_compact->outputs.size() == 0 && !range_del_agg.IsEmpty()) {
    // handle subcompaction containing only range deletions
    status = OpenCompactionOutputFile(sub_compact);
  }

  // Call FinishCompactionOutputFile() even if status is not ok: it needs to
  // close the output file.
  if (sub_compact->builder != nullptr) {
    CompactionIterationStats range_del_out_stats;
    Status s = FinishCompactionOutputFile(status, sub_compact, &range_del_agg,
                                          &range_del_out_stats, dependence, {});
    dependence.clear();
    if (status.ok()) {
      status = s;
    }
    RecordDroppedKeys(range_del_out_stats, &sub_compact->compaction_job_stats);
  }

  if (measure_io_stats_) {
    sub_compact->compaction_job_stats.file_write_nanos +=
        IOSTATS(write_nanos) - prev_write_nanos;
    sub_compact->compaction_job_stats.file_fsync_nanos +=
        IOSTATS(fsync_nanos) - prev_fsync_nanos;
    sub_compact->compaction_job_stats.file_range_sync_nanos +=
        IOSTATS(range_sync_nanos) - prev_range_sync_nanos;
    sub_compact->compaction_job_stats.file_prepare_write_nanos +=
        IOSTATS(prepare_write_nanos) - prev_prepare_write_nanos;
    if (prev_perf_level != PerfLevel::kEnableTime) {
      SetPerfLevel(prev_perf_level);
    }
  }
  if (auto filt = compaction_filter) {
    ReapMatureAction(filt, &sub_compact->stat_all);
  }
  if (auto filt = second_pass_iter_storage.compaction_filter) {
    EraseFutureAction(filt);
  }

  sub_compact->c_iter.reset();
  input.reset();
  sub_compact->status = status;
}

void CompactionJob::ProcessGarbageCollection(SubcompactionState* sub_compact) {
  assert(sub_compact != nullptr);
  ColumnFamilyData* cfd = sub_compact->compaction->column_family_data();

  std::unique_ptr<InternalIterator> input(versions_->MakeInputIterator(
      sub_compact->compaction, nullptr, env_options_for_read_));

  AutoThreadOperationStageUpdater stage_updater(
      ThreadStatus::STAGE_COMPACTION_PROCESS_KV);

  // I/O measurement variables
  PerfLevel prev_perf_level = PerfLevel::kEnableTime;
  uint64_t prev_write_nanos = 0;
  uint64_t prev_fsync_nanos = 0;
  uint64_t prev_range_sync_nanos = 0;
  uint64_t prev_prepare_write_nanos = 0;
  if (measure_io_stats_) {
    prev_perf_level = GetPerfLevel();
    SetPerfLevel(PerfLevel::kEnableTime);
    prev_write_nanos = IOSTATS(write_nanos);
    prev_fsync_nanos = IOSTATS(fsync_nanos);
    prev_range_sync_nanos = IOSTATS(range_sync_nanos);
    prev_prepare_write_nanos = IOSTATS(prepare_write_nanos);
  }

  assert(sub_compact->start == nullptr);
  assert(sub_compact->end == nullptr);

  input->SeekToFirst();

  Arena arena;
  std::unordered_map<Slice, uint64_t, SliceHasher> conflict_map;
  std::mutex conflict_map_mutex;

  auto create_iter = [&](Arena* /* arena */) {
    return versions_->MakeInputIterator(sub_compact->compaction, nullptr,
                                        env_options_for_read_);
  };
  auto filter_conflict = [&](const Slice& ikey, const LazyBuffer& value) {
    std::lock_guard<std::mutex> lock(conflict_map_mutex);
    auto find = conflict_map.find(ikey);
    return find != conflict_map.end() && find->second != value.file_number();
  };

  LazyInternalIteratorWrapper second_pass_iter(
      c_style_callback(create_iter), &create_iter,
      c_style_callback(filter_conflict), &filter_conflict, nullptr /* arena */,
      shutting_down_);

  Status status = OpenCompactionOutputFile(sub_compact);
  if (!status.ok()) {
    return;
  }
  sub_compact->builder->SetSecondPassIterator(&second_pass_iter);

  Version* input_version = sub_compact->compaction->input_version();
  auto& dependence_map = input_version->storage_info()->dependence_map();
  auto& comp = cfd->internal_comparator();
  std::string last_key;
  uint64_t last_file_number = uint64_t(-1);
  IterKey iter_key;
  ParsedInternalKey ikey;
  struct {
    uint64_t input = 0;
    uint64_t garbage_type = 0;
    uint64_t get_not_found = 0;
    uint64_t file_number_mismatch = 0;
  } counter;
  while (status.ok() && !cfd->IsDropped() && input->Valid()) {
    ++counter.input;
    Slice curr_key = input->key();
    uint64_t curr_file_number = uint64_t(-1);
    if (!ParseInternalKey(curr_key, &ikey)) {
      status = Status::Corruption("Invalid InternalKey");
      break;
    }
    do {
      if (ikey.type != kTypeValue && ikey.type != kTypeMerge) {
        ++counter.garbage_type;
        break;
      }
      iter_key.SetInternalKey(ikey.user_key, ikey.sequence, kValueTypeForSeek);
      Status s;
      ValueType type = kTypeDeletion;
      SequenceNumber seq = kMaxSequenceNumber;
      LazyBuffer value;
      input_version->GetKey(ikey.user_key, iter_key.GetInternalKey(), &s, &type,
                            &seq, &value);
      if (s.IsNotFound()) {
        ++counter.get_not_found;
        break;
      } else if (!s.ok()) {
        status = std::move(s);
        break;
      } else if (seq != ikey.sequence ||
                 (type != kTypeValueIndex && type != kTypeMergeIndex)) {
        ++counter.get_not_found;
        break;
      }
      status = value.fetch();
      if (!status.ok()) {
        break;
      }
      uint64_t file_number = SeparateHelper::DecodeFileNumber(value.slice());
      auto find = dependence_map.find(file_number);
      if (find == dependence_map.end()) {
        status = Status::Corruption("Separate value dependence missing");
        break;
      }
      value = input->value();
      if (find->second->fd.GetNumber() != value.file_number()) {
        ++counter.file_number_mismatch;
        break;
      }
      curr_file_number = value.file_number();

      assert(sub_compact->builder != nullptr);
      assert(sub_compact->current_output() != nullptr);
      status = sub_compact->builder->Add(curr_key, value);
      if (!status.ok()) {
        break;
      }
      sub_compact->current_output_file_size = sub_compact->builder->FileSize();
      sub_compact->current_output()->meta.UpdateBoundaries(curr_key,
                                                           ikey.sequence);
      sub_compact->num_output_records++;
    } while (false);

    if (counter.input > 1 && comp.Compare(curr_key, last_key) == 0 &&
        (last_file_number & curr_file_number) != uint64_t(-1)) {
      assert(last_file_number == uint64_t(-1) ||
             curr_file_number == uint64_t(-1));
      uint64_t valid_file_number = last_file_number & curr_file_number;
      auto pinned_key = ArenaPinSlice(curr_key, &arena);
      std::lock_guard<std::mutex> lock(conflict_map_mutex);
      conflict_map.emplace(pinned_key, valid_file_number);
    }
    last_key.assign(curr_key.data(), curr_key.size());
    last_file_number = curr_file_number;

    input->Next();
  }

  if (status.ok() &&
      (shutting_down_->load(std::memory_order_relaxed) || cfd->IsDropped())) {
    status = Status::ShutdownInProgress(
        "Database shutdown or Column family drop during compaction");
  }
  if (status.ok()) {
    status = input->status();
  }
  std::vector<uint64_t> inheritance_chain;
  for (auto& level : *sub_compact->compaction->inputs()) {
    for (auto f : level.files) {
      inheritance_chain.push_back(f->fd.GetNumber());
      for (size_t i = 0; i < f->prop.inheritance_chain.size(); ++i) {
        if (dependence_map.count(f->prop.inheritance_chain[i]) > 0) {
          inheritance_chain.insert(inheritance_chain.end(),
                                   f->prop.inheritance_chain.begin() + i,
                                   f->prop.inheritance_chain.end());
          break;
        }
      }
    }
  }
  std::sort(inheritance_chain.begin(), inheritance_chain.end());
  assert(std::unique(inheritance_chain.begin(), inheritance_chain.end()) ==
         inheritance_chain.end());
  Status s = FinishCompactionOutputFile(
      status, sub_compact, nullptr, nullptr,
      std::unordered_map<uint64_t, uint64_t>(), inheritance_chain);
  if (status.ok()) {
    status = s;
  }
  if (status.ok()) {
    auto& meta = sub_compact->outputs.front().meta;
    auto& inputs = *sub_compact->compaction->inputs();
    assert(inputs.size() == 1 && inputs.front().level == -1);
    ROCKS_LOG_INFO(
        db_options_.info_log,
        "[%s] [JOB %d] Table #%" PRIu64 " GC: %" PRIu64
        " inputs from %zd files. %" PRIu64 " clear, %" PRIu64
        " expectation: [ %" PRIu64 " garbage type, %" PRIu64
        " get not found, %" PRIu64 " file number mismatch ]",
        cfd->GetName().c_str(), job_id_, meta.fd.GetNumber(), counter.input,
        inputs.front().size(), counter.input - meta.prop.num_entries,
        sub_compact->compaction->num_antiquation(), counter.garbage_type,
        counter.get_not_found, counter.file_number_mismatch);
  }

  if (measure_io_stats_) {
    sub_compact->compaction_job_stats.file_write_nanos +=
        IOSTATS(write_nanos) - prev_write_nanos;
    sub_compact->compaction_job_stats.file_fsync_nanos +=
        IOSTATS(fsync_nanos) - prev_fsync_nanos;
    sub_compact->compaction_job_stats.file_range_sync_nanos +=
        IOSTATS(range_sync_nanos) - prev_range_sync_nanos;
    sub_compact->compaction_job_stats.file_prepare_write_nanos +=
        IOSTATS(prepare_write_nanos) - prev_prepare_write_nanos;
    if (prev_perf_level != PerfLevel::kEnableTime) {
      SetPerfLevel(prev_perf_level);
    }
  }

  input.reset();
  sub_compact->status = status;
}

void CompactionJob::RecordDroppedKeys(
    const CompactionIterationStats& c_iter_stats,
    CompactionJobStats* compaction_job_stats) {
  if (c_iter_stats.num_record_drop_user > 0) {
    RecordTick(stats_, COMPACTION_KEY_DROP_USER,
               c_iter_stats.num_record_drop_user);
  }
  if (c_iter_stats.num_record_drop_hidden > 0) {
    RecordTick(stats_, COMPACTION_KEY_DROP_NEWER_ENTRY,
               c_iter_stats.num_record_drop_hidden);
    if (compaction_job_stats) {
      compaction_job_stats->num_records_replaced +=
          c_iter_stats.num_record_drop_hidden;
    }
  }
  if (c_iter_stats.num_record_drop_obsolete > 0) {
    RecordTick(stats_, COMPACTION_KEY_DROP_OBSOLETE,
               c_iter_stats.num_record_drop_obsolete);
    if (compaction_job_stats) {
      compaction_job_stats->num_expired_deletion_records +=
          c_iter_stats.num_record_drop_obsolete;
    }
  }
  if (c_iter_stats.num_record_drop_range_del > 0) {
    RecordTick(stats_, COMPACTION_KEY_DROP_RANGE_DEL,
               c_iter_stats.num_record_drop_range_del);
  }
  if (c_iter_stats.num_range_del_drop_obsolete > 0) {
    RecordTick(stats_, COMPACTION_RANGE_DEL_DROP_OBSOLETE,
               c_iter_stats.num_range_del_drop_obsolete);
  }
  if (c_iter_stats.num_optimized_del_drop_obsolete > 0) {
    RecordTick(stats_, COMPACTION_OPTIMIZED_DEL_DROP_OBSOLETE,
               c_iter_stats.num_optimized_del_drop_obsolete);
  }
}

Status CompactionJob::FinishCompactionOutputFile(
    const Status& input_status, SubcompactionState* sub_compact,
    CompactionRangeDelAggregator* range_del_agg,
    CompactionIterationStats* range_del_out_stats,
    const std::unordered_map<uint64_t, uint64_t>& dependence,
    const std::vector<uint64_t>& inheritance_chain,
    const Slice* next_table_min_key /* = nullptr */) {
  AutoThreadOperationStageUpdater stage_updater(
      ThreadStatus::STAGE_COMPACTION_SYNC_FILE);
  assert(sub_compact != nullptr);
  assert(sub_compact->outfile);
  assert(sub_compact->builder != nullptr);
  assert(sub_compact->current_output() != nullptr);

  uint64_t output_number = sub_compact->current_output()->meta.fd.GetNumber();
  assert(output_number != 0);

  ColumnFamilyData* cfd = sub_compact->compaction->column_family_data();
  const Comparator* ucmp = cfd->user_comparator();

  // Check for iterator errors
  Status s = input_status;
  auto meta = &sub_compact->current_output()->meta;
  assert(meta != nullptr);
  if (s.ok() && range_del_agg != nullptr && !range_del_agg->IsEmpty()) {
    Slice lower_bound_guard, upper_bound_guard;
    std::string smallest_user_key;
    const Slice *lower_bound, *upper_bound;
    if (sub_compact->outputs.size() == 1) {
      // For the first output table, include range tombstones before the min key
      // but after the subcompaction boundary.
      lower_bound = sub_compact->start;
    } else if (meta->smallest.size() > 0) {
      smallest_user_key = meta->smallest.user_key().ToString(false /*hex*/);
      lower_bound_guard = Slice(smallest_user_key);
      lower_bound = &lower_bound_guard;
    } else {
      lower_bound = nullptr;
    }
    if (next_table_min_key != nullptr) {
      upper_bound_guard = ExtractUserKey(*next_table_min_key);
      // CompactionIterator will be invalid when arrive sub_compact->end
      assert(sub_compact->end == nullptr ||
             ucmp->Compare(upper_bound_guard, *sub_compact->end) < 0);
      // We would not split an user_key in to multi SST
      assert(meta->largest.size() == 0 ||
             ucmp->Compare(meta->largest.user_key(), upper_bound_guard) != 0);
      upper_bound = &upper_bound_guard;
    } else {
      upper_bound = sub_compact->end;
    }
    auto earliest_snapshot = kMaxSequenceNumber;
    if (existing_snapshots_.size() > 0) {
      earliest_snapshot = existing_snapshots_[0];
    }
    InternalKey smallest_candidate;
    InternalKey largest_candidate;
    auto it = range_del_agg->NewIterator();
    for (it->SeekToFirst(); it->Valid(); it->Next()) {
      auto tombstone = it->Tombstone();
      if (lower_bound != nullptr &&
          ucmp->Compare(tombstone.end_key_, *lower_bound) <= 0) {
        continue;
      }
      if (upper_bound != nullptr &&
          ucmp->Compare(tombstone.start_key_, *upper_bound) >= 0) {
        break;
      }
      if (bottommost_level_ && tombstone.seq_ <= earliest_snapshot) {
        // TODO(andrewkr): tombstones that span multiple output files are
        // counted for each compaction output file, so lots of double counting.
        range_del_out_stats->num_range_del_drop_obsolete++;
        range_del_out_stats->num_record_drop_obsolete++;
        continue;
      }
      if (lower_bound != nullptr &&
          ucmp->Compare(tombstone.start_key_, *lower_bound) < 0) {
        tombstone.start_key_ = *lower_bound;
        smallest_candidate.Set(*lower_bound, tombstone.seq_,
                               kTypeRangeDeletion);
      } else {
        smallest_candidate.Set(tombstone.start_key_, tombstone.seq_,
                               kTypeRangeDeletion);
      }
      if (upper_bound != nullptr &&
          ucmp->Compare(tombstone.end_key_, *upper_bound) > 0) {
        tombstone.end_key_ = *upper_bound;
        largest_candidate.Set(*upper_bound, kMaxSequenceNumber,
                              kTypeRangeDeletion);
      } else {
        largest_candidate.Set(tombstone.end_key_, kMaxSequenceNumber,
                              kTypeRangeDeletion);
      }
      assert(lower_bound == nullptr ||
             ucmp->Compare(*lower_bound, tombstone.start_key_) <= 0);
      assert(lower_bound == nullptr ||
             ucmp->Compare(*lower_bound, tombstone.end_key_) < 0);
      assert(upper_bound == nullptr ||
             ucmp->Compare(*upper_bound, tombstone.start_key_) > 0);
      assert(upper_bound == nullptr ||
             ucmp->Compare(*upper_bound, tombstone.end_key_) >= 0);
      if (ucmp->Compare(tombstone.start_key_, tombstone.end_key_) >= 0) {
        continue;
      }

      auto kv = tombstone.Serialize();
      s = sub_compact->builder->AddTombstone(kv.first.Encode(),
                                             LazyBuffer(kv.second));
      if (!s.ok()) {
        break;
      }
      meta->UpdateBoundariesForRange(smallest_candidate, largest_candidate,
                                     tombstone.seq_,
                                     cfd->internal_comparator());
    }
  }
  if (s.ok()) {
    meta->marked_for_compaction = sub_compact->builder->NeedCompact();
    meta->prop.num_entries = sub_compact->builder->NumEntries();
    for (auto& pair : dependence) {
      meta->prop.dependence.emplace_back(Dependence{pair.first, pair.second});
    }
    terark::sort_a(meta->prop.dependence, TERARK_CMP(file_number, <));
    assert(std::is_sorted(inheritance_chain.begin(), inheritance_chain.end()));
    meta->prop.inheritance_chain = inheritance_chain;

    auto shrinked_snapshots = meta->ShrinkSnapshot(existing_snapshots_);
    s = sub_compact->builder->Finish(&meta->prop, &shrinked_snapshots);
  } else {
    sub_compact->builder->Abandon();
  }
  const uint64_t current_bytes = sub_compact->builder->FileSize();
  if (s.ok()) {
    meta->fd.file_size = current_bytes;
  }
  sub_compact->current_output()->finished = true;
  sub_compact->total_bytes += current_bytes;

  // Finish and check for file errors
  if (s.ok()) {
    StopWatch sw(env_, stats_, COMPACTION_OUTFILE_SYNC_MICROS);
    s = sub_compact->outfile->Sync(db_options_.use_fsync);
  }
  if (s.ok()) {
    s = sub_compact->outfile->Close();
  }
  sub_compact->outfile.reset();

  TableProperties tp;
  if (s.ok()) {
    tp = sub_compact->builder->GetTableProperties();
    meta->prop.num_deletions = tp.num_deletions;
    meta->prop.raw_key_size = tp.raw_key_size;
    meta->prop.raw_value_size = tp.raw_value_size;
    meta->prop.flags |=
        tp.num_range_deletions > 0 ? 0 : TablePropertyCache::kNoRangeDeletions;
    meta->prop.flags |=
        tp.snapshots.empty() ? 0 : TablePropertyCache::kHasSnapshots;
  }

  if (s.ok() && tp.num_entries == 0 && tp.num_range_deletions == 0) {
    assert(meta->prop.num_entries == tp.num_entries);
    // If there is nothing to output, no necessary to generate a sst file.
    // This happens when the output level is bottom level, at the same time
    // the sub_compact output nothing.
    std::string fname =
        TableFileName(sub_compact->compaction->immutable_cf_options()->cf_paths,
                      meta->fd.GetNumber(), meta->fd.GetPathId());
    env_->DeleteFile(fname);

    // Also need to remove the file from outputs, or it will be added to the
    // VersionEdit.
    assert(!sub_compact->outputs.empty());
    sub_compact->outputs.pop_back();
    meta = nullptr;
  }

  if (s.ok() && (tp.num_entries > 0 || tp.num_range_deletions > 0)) {
    // Output to event logger and fire events.
    sub_compact->current_output()->table_properties =
        std::make_shared<TableProperties>(tp);
    ROCKS_LOG_INFO(db_options_.info_log,
                   "[%s] [JOB %d] Generated table #%" PRIu64 ": %" PRIu64
                   " keys, %" PRIu64 " bytes%s",
                   cfd->GetName().c_str(), job_id_, output_number,
                   meta->prop.num_entries, current_bytes,
                   meta->marked_for_compaction ? " (need compaction)" : "");
  }
  std::string fname;
  FileDescriptor output_fd;
  if (meta != nullptr) {
    fname =
        TableFileName(sub_compact->compaction->immutable_cf_options()->cf_paths,
                      meta->fd.GetNumber(), meta->fd.GetPathId());
    output_fd = meta->fd;
  } else {
    fname = "(nil)";
  }
  EventHelpers::LogAndNotifyTableFileCreationFinished(
      event_logger_, cfd->ioptions()->listeners, dbname_, cfd->GetName(), fname,
      job_id_, output_fd, tp, TableFileCreationReason::kCompaction, s);

#ifndef ROCKSDB_LITE
  // Report new file to SstFileManagerImpl
  auto sfm =
      static_cast<SstFileManagerImpl*>(db_options_.sst_file_manager.get());
  if (sfm && meta != nullptr && meta->fd.GetPathId() == 0) {
    auto fn =
        TableFileName(sub_compact->compaction->immutable_cf_options()->cf_paths,
                      meta->fd.GetNumber(), meta->fd.GetPathId());
    sfm->OnAddFile(fn);
    if (sfm->IsMaxAllowedSpaceReached()) {
      // TODO(ajkr): should we return OK() if max space was reached by the final
      // compaction output file (similarly to how flush works when full)?
      s = Status::SpaceLimit("Max allowed space was reached");
      TEST_SYNC_POINT(
          "CompactionJob::FinishCompactionOutputFile:"
          "MaxAllowedSpaceReached");
      InstrumentedMutexLock l(db_mutex_);
      db_error_handler_->SetBGError(s, BackgroundErrorReason::kCompaction);
    }
  }
#endif

  sub_compact->builder.reset();
  sub_compact->current_output_file_size = 0;
  return s;
}

Status CompactionJob::InstallCompactionResults(
    const MutableCFOptions& mutable_cf_options) {
  db_mutex_->AssertHeld();

  Compaction* compaction = compact_->compaction;
  // paranoia: verify that the files that we started with
  // still exist in the current version and in the same original level.
  // This ensures that a concurrent compaction did not erroneously
  // pick the same files to compact_.
  if (!versions_->VerifyCompactionFileConsistency(compaction)) {
    Compaction::InputLevelSummaryBuffer inputs_summary;

    ROCKS_LOG_ERROR(db_options_.info_log, "[%s] [JOB %d] Compaction %s aborted",
                    compaction->column_family_data()->GetName().c_str(),
                    job_id_, compaction->InputLevelSummary(&inputs_summary));
    return Status::Corruption("Compaction input files inconsistent");
  }

  {
    Compaction::InputLevelSummaryBuffer inputs_summary;
    ROCKS_LOG_INFO(
        db_options_.info_log, "[%s] [JOB %d] Compacted %s => %" PRIu64 " bytes",
        compaction->column_family_data()->GetName().c_str(), job_id_,
        compaction->InputLevelSummary(&inputs_summary), compact_->total_bytes);
  }

  auto cfd = compaction->column_family_data();
  if (compaction->compaction_type() == kMapCompaction &&
      !compaction->input_range().empty()) {
    MapBuilder map_builder(job_id_, db_options_, env_options_, versions_,
                           stats_, dbname_);
    std::vector<MapBuilderOutput> output;
    std::vector<Range> push_range;
    for (auto& ir : compaction->input_range()) {
      push_range.emplace_back(ir.start, ir.limit, ir.include_start,
                              ir.include_limit);
    }
    db_mutex_->Unlock();
    auto s = map_builder.Build(
        *compaction->inputs(), push_range, compaction->output_level(),
        compaction->output_path_id(), cfd, compaction->input_version(),
        compact_->compaction->edit(), &output);
    if (s.ok()) {
      for (auto& o : output) {
        // test map sst
        DependenceMap empty_dependence_map;
        InternalIterator* iter = cfd->table_cache()->NewIterator(
            ReadOptions(), env_options_, cfd->internal_comparator(),
            o.file_meta, empty_dependence_map, nullptr /* range_del_agg */,
            mutable_cf_options.prefix_extractor.get(), nullptr,
            cfd->internal_stats()->GetFileReadHist(compaction->output_level()),
            false, nullptr /* arena */, false /* skip_filters */,
            compaction->output_level());
        s = iter->status();

        if (s.ok() && paranoid_file_checks_) {
          for (iter->SeekToFirst(); iter->Valid(); iter->Next()) {
          }
          s = iter->status();
        }
        delete iter;
        if (!s.ok()) {
          break;
        }
      }
    }
    db_mutex_->Lock();
    if (!s.ok()) {
      return s;
    }
    for (auto& o : output) {
      compact_->sub_compact_states[0].outputs.emplace_back();
      auto current = compact_->sub_compact_states[0].current_output();
      current->meta = std::move(o.file_meta);
      current->finished = true;
      current->table_properties.reset(o.prop.release());
    }
  } else if (compaction->compaction_type() != kGarbageCollection &&
             (compaction->compaction_type() == kMapCompaction ||
              !compaction->input_range().empty() ||
              cfd->ioptions()->enable_lazy_compaction ||
              cfd->ioptions()->compaction_dispatcher != nullptr)) {
    MapBuilder map_builder(job_id_, db_options_, env_options_, versions_,
                           stats_, dbname_);
    std::unique_ptr<TableProperties> prop;
    FileMetaData file_meta;
    std::vector<Range> deleted_range;
    std::vector<FileMetaData*> added_files;
    if (compaction->compaction_type() != kMapCompaction) {
      for (auto& sub_compact : compact_->sub_compact_states) {
        if (sub_compact.actual_start.size() == 0) {
          continue;
        }
        bool include_start = true;
        bool include_end = false;
        if (sub_compact.actual_end.size() == 0) {
          if (sub_compact.end != nullptr) {
            sub_compact.actual_end.SetMinPossibleForUserKey(*sub_compact.end);
          } else {
            sub_compact.actual_end.SetMaxPossibleForUserKey(
                compaction->GetLargestUserKey());
            include_end = true;
          }
        }
        deleted_range.emplace_back(sub_compact.actual_start.user_key(),
                                   sub_compact.actual_end.user_key(),
                                   include_start, include_end);
        for (auto& output : sub_compact.outputs) {
          added_files.emplace_back(&output.meta);
          compaction->AddOutputTableFileNumber(output.meta.fd.GetNumber());
        }
      }
    }
    db_mutex_->Unlock();
    auto s = map_builder.Build(*compaction->inputs(), deleted_range,
                               added_files, compaction->output_level(),
<<<<<<< HEAD
                               compaction->output_path_id(), vstorage, cfd,
                               mutable_cf_options, compaction->edit(),
                               &file_meta, &prop);
    if (file_meta.fd.file_size > 0) {
=======
                               compaction->output_path_id(), cfd,
                               compaction->input_version(),
                               compact_->compaction->edit(), &file_meta, &prop);
    if (s.ok() && file_meta.fd.file_size > 0) {
>>>>>>> d1933df1
      // test map sst
      DependenceMap empty_dependence_map;
      InternalIterator* iter = cfd->table_cache()->NewIterator(
          ReadOptions(), env_options_, cfd->internal_comparator(), file_meta,
          empty_dependence_map, nullptr /* range_del_agg */,
          mutable_cf_options.prefix_extractor.get(), nullptr,
          cfd->internal_stats()->GetFileReadHist(compaction->output_level()),
          false, nullptr /* arena */, false /* skip_filters */,
          compaction->output_level());
      s = iter->status();

      if (s.ok() && paranoid_file_checks_) {
        for (iter->SeekToFirst(); iter->Valid(); iter->Next()) {
        }
        s = iter->status();
      }
      delete iter;
    }
    db_mutex_->Lock();
    if (!s.ok()) {
      return s;
    }
    if (file_meta.fd.file_size > 0) {
      compact_->sub_compact_states[0].outputs.emplace_back();
      auto current = compact_->sub_compact_states[0].current_output();
      current->meta = std::move(file_meta);
      current->finished = true;
      current->table_properties.reset(prop.release());
    }
  } else {
    // Add compaction inputs
    if (compaction->compaction_type() != kGarbageCollection) {
      compaction->AddInputDeletions(compaction->edit());
    }

    for (const auto& sub_compact : compact_->sub_compact_states) {
      for (const auto& out : sub_compact.outputs) {
        compaction->edit()->AddFile(compaction->output_level(), out.meta);
        compaction->AddOutputTableFileNumber(out.meta.fd.GetNumber());
      }
    }
  }

  ROCKS_LOG_INFO(db_options_.info_log, "[%s] [JOB %d] sub_compact_states.size() = %zd",
      compaction->column_family_data()->GetName().c_str(), job_id_,
      compact_->sub_compact_states.size());

  TablePropertiesCollection tp;
  for (const auto& state : compact_->sub_compact_states) {
    compaction->transient_stat().push_back(TableTransientStat());
    auto& tts = compaction->transient_stat().back();
    tts.stat_all = state.stat_all;
    ROCKS_LOG_INFO(db_options_.info_log, "[%s] [JOB %d] stat_all[len=%zd] = %s",
        compaction->column_family_data()->GetName().c_str(), job_id_,
        state.stat_all.size(), state.stat_all.c_str());
    for (const auto& output : state.outputs) {
      /*
      auto iter = output.table_properties->user_collected_properties.find("User.Collected.Transient.Stat");
      if (output.table_properties->user_collected_properties.end() != iter) {
        tts.per_table[fn] = iter->second;
        output.stat_one = iter->second;
      }
      */
      auto fn =
          TableFileName(state.compaction->immutable_cf_options()->cf_paths,
                        output.meta.fd.GetNumber(), output.meta.fd.GetPathId());
      tp[fn] = output.table_properties;
    }
  }
  compaction->SetOutputTableProperties(std::move(tp));

  return versions_->LogAndApply(compaction->column_family_data(),
                                mutable_cf_options, compaction->edit(),
                                db_mutex_, db_directory_);
}

void CompactionJob::RecordCompactionIOStats() {
  RecordTick(stats_, COMPACT_READ_BYTES, IOSTATS(bytes_read));
  ThreadStatusUtil::IncreaseThreadOperationProperty(
      ThreadStatus::COMPACTION_BYTES_READ, IOSTATS(bytes_read));
  IOSTATS_RESET(bytes_read);
  RecordTick(stats_, COMPACT_WRITE_BYTES, IOSTATS(bytes_written));
  ThreadStatusUtil::IncreaseThreadOperationProperty(
      ThreadStatus::COMPACTION_BYTES_WRITTEN, IOSTATS(bytes_written));
  IOSTATS_RESET(bytes_written);
}

Status CompactionJob::OpenCompactionOutputFile(
    SubcompactionState* sub_compact) {
  assert(sub_compact != nullptr);
  assert(sub_compact->builder == nullptr);
  // no need to lock because VersionSet::next_file_number_ is atomic
  uint64_t file_number = versions_->NewFileNumber();
  std::string fname =
      TableFileName(sub_compact->compaction->immutable_cf_options()->cf_paths,
                    file_number, sub_compact->compaction->output_path_id());
  // Fire events.
  ColumnFamilyData* cfd = sub_compact->compaction->column_family_data();
#ifndef ROCKSDB_LITE
  EventHelpers::NotifyTableFileCreationStarted(
      cfd->ioptions()->listeners, dbname_, cfd->GetName(), fname, job_id_,
      TableFileCreationReason::kCompaction);
#endif  // !ROCKSDB_LITE
  // Make the output file
  std::unique_ptr<WritableFile> writable_file;
#ifndef NDEBUG
  bool syncpoint_arg = env_options_.use_direct_writes;
  TEST_SYNC_POINT_CALLBACK("CompactionJob::OpenCompactionOutputFile",
                           &syncpoint_arg);
#endif
  Status s = NewWritableFile(env_, fname, &writable_file, env_options_);
  if (!s.ok()) {
    ROCKS_LOG_ERROR(
        db_options_.info_log,
        "[%s] [JOB %d] OpenCompactionOutputFiles for table #%" PRIu64
        " fails at NewWritableFile with status %s",
        sub_compact->compaction->column_family_data()->GetName().c_str(),
        job_id_, file_number, s.ToString().c_str());
    LogFlush(db_options_.info_log);
    EventHelpers::LogAndNotifyTableFileCreationFinished(
        event_logger_, cfd->ioptions()->listeners, dbname_, cfd->GetName(),
        fname, job_id_, FileDescriptor(), TableProperties(),
        TableFileCreationReason::kCompaction, s);
    return s;
  }

  SubcompactionState::Output out;
  out.meta.fd =
      FileDescriptor(file_number, sub_compact->compaction->output_path_id(), 0);
  out.finished = false;

  sub_compact->outputs.push_back(out);
  writable_file->SetIOPriority(Env::IO_LOW);
  writable_file->SetWriteLifeTimeHint(write_hint_);
  writable_file->SetPreallocationBlockSize(static_cast<size_t>(
      sub_compact->compaction->OutputFilePreallocationSize()));
  const auto& listeners =
      sub_compact->compaction->immutable_cf_options()->listeners;
  sub_compact->outfile.reset(
      new WritableFileWriter(std::move(writable_file), fname, env_options_,
                             db_options_.statistics.get(), listeners));

  // If the Column family flag is to only optimize filters for hits,
  // we can skip creating filters if this is the bottommost_level where
  // data is going to be found
  bool skip_filters =
      cfd->ioptions()->optimize_filters_for_hits && bottommost_level_;

  uint64_t output_file_creation_time =
      sub_compact->compaction->MaxInputFileCreationTime();
  if (output_file_creation_time == 0) {
    int64_t _current_time = 0;
    auto status = db_options_.env->GetCurrentTime(&_current_time);
    // Safe to proceed even if GetCurrentTime fails. So, log and proceed.
    if (!status.ok()) {
      ROCKS_LOG_WARN(
          db_options_.info_log,
          "Failed to get current time to populate creation_time property. "
          "Status: %s",
          status.ToString().c_str());
    }
    output_file_creation_time = static_cast<uint64_t>(_current_time);
  }

  auto c = sub_compact->compaction;
  sub_compact->builder.reset(NewTableBuilder(
      *cfd->ioptions(), *c->mutable_cf_options(), cfd->internal_comparator(),
      cfd->int_tbl_prop_collector_factories(), cfd->GetID(), cfd->GetName(),
      sub_compact->outfile.get(), sub_compact->compaction->output_compression(),
      sub_compact->compaction->output_compression_opts(),
      sub_compact->compaction->output_level(), c->compaction_load(),
      &sub_compact->compression_dict, skip_filters, output_file_creation_time,
      0 /* oldest_key_time */,
      sub_compact->compaction->compaction_type() == kMapCompaction
          ? kMapSst
          : kEssenceSst));
  LogFlush(db_options_.info_log);
  return s;
}

void CompactionJob::CleanupCompaction() {
  for (SubcompactionState& sub_compact : compact_->sub_compact_states) {
    const auto& sub_status = sub_compact.status;

    if (sub_compact.builder != nullptr) {
      // May happen if we get a shutdown call in the middle of compaction
      sub_compact.builder->Abandon();
      sub_compact.builder.reset();
    } else {
      assert(!sub_status.ok() || sub_compact.outfile == nullptr);
    }
    for (const auto& out : sub_compact.outputs) {
      // If this file was inserted into the table cache then remove
      // them here because this compaction was not committed.
      if (!sub_status.ok()) {
        TableCache::Evict(table_cache_.get(), out.meta.fd.GetNumber());
      }
    }
  }
  delete compact_;
  compact_ = nullptr;
}

#ifndef ROCKSDB_LITE
namespace {
void CopyPrefix(const Slice& src, size_t prefix_length, std::string* dst) {
  assert(prefix_length > 0);
  size_t length = src.size() > prefix_length ? prefix_length : src.size();
  dst->assign(src.data(), length);
}
}  // namespace

#endif  // !ROCKSDB_LITE

void CompactionJob::UpdateCompactionStats() {
  Compaction* compaction = compact_->compaction;
  compaction_stats_.num_input_files_in_non_output_levels = 0;
  compaction_stats_.num_input_files_in_output_level = 0;
  for (int input_level = 0;
       input_level < static_cast<int>(compaction->num_input_levels());
       ++input_level) {
    if (compaction->level(input_level) != compaction->output_level()) {
      UpdateCompactionInputStatsHelper(
          &compaction_stats_.num_input_files_in_non_output_levels,
          &compaction_stats_.bytes_read_non_output_levels, input_level);
    } else {
      UpdateCompactionInputStatsHelper(
          &compaction_stats_.num_input_files_in_output_level,
          &compaction_stats_.bytes_read_output_level, input_level);
    }
  }

  for (const auto& sub_compact : compact_->sub_compact_states) {
    size_t num_output_files = sub_compact.outputs.size();
    if (sub_compact.builder != nullptr) {
      // An error occurred so ignore the last output.
      assert(num_output_files > 0);
      --num_output_files;
    }
    compaction_stats_.num_output_files += static_cast<int>(num_output_files);

    for (const auto& out : sub_compact.outputs) {
      compaction_stats_.bytes_written += out.meta.fd.file_size;
    }
    if (sub_compact.num_input_records > sub_compact.num_output_records) {
      compaction_stats_.num_dropped_records +=
          sub_compact.num_input_records - sub_compact.num_output_records;
    }
  }
}

void CompactionJob::UpdateCompactionInputStatsHelper(int* num_files,
                                                     uint64_t* bytes_read,
                                                     int input_level) {
  const Compaction* compaction = compact_->compaction;
  auto num_input_files = compaction->num_input_files(input_level);
  *num_files += static_cast<int>(num_input_files);

  for (size_t i = 0; i < num_input_files; ++i) {
    const auto* file_meta = compaction->input(input_level, i);
    *bytes_read += file_meta->fd.GetFileSize();
    compaction_stats_.num_input_records +=
        static_cast<uint64_t>(file_meta->prop.num_entries);
  }
}

void CompactionJob::UpdateCompactionJobStats(
    const InternalStats::CompactionStats& stats) const {
#ifndef ROCKSDB_LITE
  if (compaction_job_stats_) {
    compaction_job_stats_->elapsed_micros = stats.micros;

    // input information
    compaction_job_stats_->total_input_bytes =
        stats.bytes_read_non_output_levels + stats.bytes_read_output_level;
    compaction_job_stats_->num_input_records = compact_->num_input_records;
    compaction_job_stats_->num_input_files =
        stats.num_input_files_in_non_output_levels +
        stats.num_input_files_in_output_level;
    compaction_job_stats_->num_input_files_at_output_level =
        stats.num_input_files_in_output_level;

    // output information
    compaction_job_stats_->total_output_bytes = stats.bytes_written;
    compaction_job_stats_->num_output_records = compact_->num_output_records;
    compaction_job_stats_->num_output_files = stats.num_output_files;

    if (compact_->NumOutputFiles() > 0U) {
      CopyPrefix(compact_->SmallestUserKey(),
                 CompactionJobStats::kMaxPrefixLength,
                 &compaction_job_stats_->smallest_output_key_prefix);
      CopyPrefix(compact_->LargestUserKey(),
                 CompactionJobStats::kMaxPrefixLength,
                 &compaction_job_stats_->largest_output_key_prefix);
    }
  }
#else
  (void)stats;
#endif  // !ROCKSDB_LITE
}

void CompactionJob::LogCompaction() {
  Compaction* compaction = compact_->compaction;
  ColumnFamilyData* cfd = compaction->column_family_data();

  // Let's check if anything will get logged. Don't prepare all the info if
  // we're not logging
  if (db_options_.info_log_level <= InfoLogLevel::INFO_LEVEL) {
    Compaction::InputLevelSummaryBuffer inputs_summary;
    ROCKS_LOG_INFO(
        db_options_.info_log,
        "[%s] [JOB %d] Compacting %s, score %.2f, sub_compactions %zd",
        cfd->GetName().c_str(), job_id_,
        compaction->InputLevelSummary(&inputs_summary), compaction->score(),
        compact_->sub_compact_states.size());
    char scratch[2345];
    compaction->Summary(scratch, sizeof(scratch));
    ROCKS_LOG_INFO(db_options_.info_log, "[%s] %s start summary: %s\n",
                   cfd->GetName().c_str(),
                   CompactionTypeName(compaction->compaction_type()), scratch);
    // build event logger report
    auto stream = event_logger_->Log();
    stream << "job" << job_id_ << "event"
           << "compaction_started"
           << "cf_name" << cfd->GetName() << "compaction_reason"
           << GetCompactionReasonString(compaction->compaction_reason());
    for (size_t i = 0; i < compaction->num_input_levels(); ++i) {
      stream << ("files_L" + ToString(compaction->level(i)));
      stream.StartArray();
      for (auto f : *compaction->inputs(i)) {
        stream << f->fd.GetNumber();
      }
      stream.EndArray();
    }
    stream << "score" << compaction->score() << "input_data_size"
           << compaction->CalculateTotalInputSize();
  }
}

static std::map<const void*, void (*)(const void* p_obj, std::string* result)> g_fa_map;
std::mutex g_fa_map_mutex;

void PlantFutureAction(const void* obj, void (*action)(const void* p_obj, std::string* result)) {
  assert(nullptr != obj);
  assert(nullptr != action);
  g_fa_map_mutex.lock();
  auto ib = g_fa_map.insert({obj, action});
  g_fa_map_mutex.unlock();
  assert(ib.second);
  if (!ib.second) {
    abort();
  }
}

void EraseFutureAction(const void* obj) {
  assert(nullptr != obj);
  g_fa_map_mutex.lock();
  g_fa_map.erase(obj);
  g_fa_map_mutex.unlock();
}

bool ExistFutureAction(const void* obj) {
  assert(nullptr != obj);
  g_fa_map_mutex.lock();
  auto end = g_fa_map.end();
  auto iter = g_fa_map.find(obj);
  g_fa_map_mutex.unlock();
  return end != iter;
}

bool ReapMatureAction(const void* obj, std::string* result) {
  assert(nullptr != obj);
  assert(nullptr != result);
  g_fa_map_mutex.lock();
  auto iter = g_fa_map.find(obj);
  if (g_fa_map.end() != iter) {
     auto action = std::move(iter->second);
     g_fa_map.erase(iter);
     g_fa_map_mutex.unlock();
     action(obj, result);
     return true;
  }
  else {
     g_fa_map_mutex.unlock();
     return false;
  }
}

}  // namespace rocksdb<|MERGE_RESOLUTION|>--- conflicted
+++ resolved
@@ -58,6 +58,8 @@
 #include "table/get_context.h"
 #include "table/merging_iterator.h"
 #include "table/table_builder.h"
+#include "terark/util/function.hpp"
+#include "terark/valvec.hpp"
 #include "util/c_style_callback.h"
 #include "util/coding.h"
 #include "util/file_reader_writer.h"
@@ -71,8 +73,6 @@
 #include "util/stop_watch.h"
 #include "util/string_util.h"
 #include "util/sync_point.h"
-#include "terark/valvec.hpp"
-#include "terark/util/function.hpp"
 
 namespace rocksdb {
 
@@ -680,8 +680,7 @@
       return s;
     }
     context.compaction_filter = cf->Name();
-  }
-  else if (auto factory = iopt->compaction_filter_factory) {
+  } else if (auto factory = iopt->compaction_filter_factory) {
     s = factory->Serialize(&context.compaction_filter_data.data);
     if (s.IsNotSupported()) {
       return RunSelf();
@@ -740,7 +739,7 @@
       collector->Serialize(&param);
     }
     context.int_tbl_prop_collector_factories.push_back(
-      {collector->Name(), {std::move(param)}});
+        {collector->Name(), {std::move(param)}});
   }
   std::vector<std::function<CompactionWorkerResult()>> results_fn;
   for (const auto& state : compact_->sub_compact_states) {
@@ -765,97 +764,96 @@
     auto& sub_compact = compact_->sub_compact_states[i];
     CompactionWorkerResult result;
 #if defined(NDEBUG)
-  try {
+    try {
 #endif
-    result = results_fn[i]();
-    sub_compact.status = std::move(result.status);
-    s = sub_compact.status;
-    if (s.ok()) {
-      sub_compact.stat_all = std::move(result.stat_all);
-      for (auto& file_info : result.files) {
-        uint64_t file_number = versions_->NewFileNumber();
-        std::string fname = TableFileName(cfd->ioptions()->cf_paths,
-                                          file_number, c->output_path_id());
-        env_->RenameFile(file_info.file_name, fname);
-        sub_compact.outputs.emplace_back();
-        auto& output = sub_compact.outputs.back();
-        output.meta.fd = FileDescriptor(
-            file_number, c->output_path_id(), file_info.file_size,
-            file_info.smallest_seqno, file_info.largest_seqno);
-        output.meta.smallest = std::move(file_info.smallest);
-        output.meta.largest = std::move(file_info.largest);
-        output.meta.marked_for_compaction = file_info.marked_for_compaction;
-        // output.stat_one = std::move(file_info.stat_one);
-        std::unique_ptr<rocksdb::RandomAccessFile> file;
-        s = env_->NewRandomAccessFile(fname, &file, env_options_);
-        if (!s.ok()) {
-          break;
+      result = results_fn[i]();
+      sub_compact.status = std::move(result.status);
+      s = sub_compact.status;
+      if (s.ok()) {
+        sub_compact.stat_all = std::move(result.stat_all);
+        for (auto& file_info : result.files) {
+          uint64_t file_number = versions_->NewFileNumber();
+          std::string fname = TableFileName(cfd->ioptions()->cf_paths,
+                                            file_number, c->output_path_id());
+          env_->RenameFile(file_info.file_name, fname);
+          sub_compact.outputs.emplace_back();
+          auto& output = sub_compact.outputs.back();
+          output.meta.fd = FileDescriptor(
+              file_number, c->output_path_id(), file_info.file_size,
+              file_info.smallest_seqno, file_info.largest_seqno);
+          output.meta.smallest = std::move(file_info.smallest);
+          output.meta.largest = std::move(file_info.largest);
+          output.meta.marked_for_compaction = file_info.marked_for_compaction;
+          // output.stat_one = std::move(file_info.stat_one);
+          std::unique_ptr<rocksdb::RandomAccessFile> file;
+          s = env_->NewRandomAccessFile(fname, &file, env_options_);
+          if (!s.ok()) {
+            break;
+          }
+          std::unique_ptr<rocksdb::RandomAccessFileReader> file_reader(
+              new rocksdb::RandomAccessFileReader(std::move(file), fname,
+                                                  env_));
+          std::unique_ptr<rocksdb::TableReader> reader;
+          TableReaderOptions table_reader_options(
+              *c->immutable_cf_options(),
+              c->mutable_cf_options()->prefix_extractor.get(), env_options_,
+              c->immutable_cf_options()->internal_comparator);
+          s = c->immutable_cf_options()->table_factory->NewTableReader(
+              table_reader_options, std::move(file_reader),
+              output.meta.fd.file_size, &reader, false);
+          if (!s.ok()) {
+            break;
+          }
+          output.table_properties = reader->GetTableProperties();
+          auto tp = output.table_properties.get();
+          output.meta.prop.num_entries = tp->num_entries;
+          output.meta.prop.num_deletions = tp->num_deletions;
+          output.meta.prop.raw_key_size = tp->raw_key_size;
+          output.meta.prop.raw_value_size = tp->raw_value_size;
+          output.meta.prop.flags |= tp->num_range_deletions > 0
+                                        ? 0
+                                        : TablePropertyCache::kNoRangeDeletions;
+          output.meta.prop.flags |=
+              tp->snapshots.empty() ? 0 : TablePropertyCache::kHasSnapshots;
+          output.meta.prop.purpose = tp->purpose;
+          output.meta.prop.max_read_amp = tp->max_read_amp;
+          output.meta.prop.read_amp = tp->read_amp;
+          output.meta.prop.dependence = tp->dependence;
+          output.meta.prop.inheritance_chain = tp->inheritance_chain;
+          output.finished = true;
+          c->AddOutputTableFileNumber(file_number);
         }
-        std::unique_ptr<rocksdb::RandomAccessFileReader> file_reader(
-            new rocksdb::RandomAccessFileReader(std::move(file), fname, env_));
-        std::unique_ptr<rocksdb::TableReader> reader;
-        TableReaderOptions table_reader_options(
-            *c->immutable_cf_options(),
-            c->mutable_cf_options()->prefix_extractor.get(), env_options_,
-            c->immutable_cf_options()->internal_comparator);
-        s = c->immutable_cf_options()->table_factory->NewTableReader(
-            table_reader_options, std::move(file_reader),
-            output.meta.fd.file_size, &reader, false);
-        if (!s.ok()) {
-          break;
+        if (s.ok()) {
+          sub_compact.actual_start = std::move(result.actual_start);
+          sub_compact.actual_end = std::move(result.actual_end);
         }
-        output.table_properties = reader->GetTableProperties();
-        auto tp = output.table_properties.get();
-        output.meta.prop.num_entries = tp->num_entries;
-        output.meta.prop.num_deletions = tp->num_deletions;
-        output.meta.prop.raw_key_size = tp->raw_key_size;
-        output.meta.prop.raw_value_size = tp->raw_value_size;
-        output.meta.prop.flags |= tp->num_range_deletions > 0
-                                      ? 0
-                                      : TablePropertyCache::kNoRangeDeletions;
-        output.meta.prop.flags |=
-            tp->snapshots.empty() ? 0 : TablePropertyCache::kHasSnapshots;
-        output.meta.prop.purpose = tp->purpose;
-        output.meta.prop.max_read_amp = tp->max_read_amp;
-        output.meta.prop.read_amp = tp->read_amp;
-        output.meta.prop.dependence = tp->dependence;
-        output.meta.prop.inheritance_chain = tp->inheritance_chain;
-        output.finished = true;
-        c->AddOutputTableFileNumber(file_number);
       }
       if (s.ok()) {
-        sub_compact.actual_start = std::move(result.actual_start);
-        sub_compact.actual_end = std::move(result.actual_end);
-      }
-    }
-    if (s.ok()) {
-      status = Status::OK();
-    }
-    else {
+        status = Status::OK();
+      } else {
+        ROCKS_LOG_ERROR(
+            db_options_.info_log,
+            "[%s] [JOB %d] remote sub_compact failed with status = %s",
+            sub_compact.compaction->column_family_data()->GetName().c_str(),
+            job_id_, s.ToString().c_str());
+        LogFlush(db_options_.info_log);
+        if (!status.ok()) {
+          status = s;
+        }
+      }
+#if defined(NDEBUG)
+    } catch (const std::exception& ex) {
       ROCKS_LOG_ERROR(
-        db_options_.info_log,
-        "[%s] [JOB %d] remote sub_compact failed with status = %s",
-        sub_compact.compaction->column_family_data()->GetName().c_str(),
-        job_id_, s.ToString().c_str());
+          db_options_.info_log,
+          "[%s] [JOB %d] remote sub_compact failed with exception = %s",
+          sub_compact.compaction->column_family_data()->GetName().c_str(),
+          job_id_, ex.what());
       LogFlush(db_options_.info_log);
       if (!status.ok()) {
-        status = s;
-      }
-    }
-#if defined(NDEBUG)
-  }
-  catch (const std::exception& ex) {
-    ROCKS_LOG_ERROR(
-      db_options_.info_log,
-      "[%s] [JOB %d] remote sub_compact failed with exception = %s",
-      sub_compact.compaction->column_family_data()->GetName().c_str(),
-      job_id_, ex.what());
-    LogFlush(db_options_.info_log);
-    if (!status.ok()) {
-      status = Status::Corruption("remote sub_compact failed with exception",
-          ex.what());
-    }
-  }
+        status = Status::Corruption("remote sub_compact failed with exception",
+                                    ex.what());
+      }
+    }
 #endif
   }
   if (status.ok()) {
@@ -2144,17 +2142,10 @@
     db_mutex_->Unlock();
     auto s = map_builder.Build(*compaction->inputs(), deleted_range,
                                added_files, compaction->output_level(),
-<<<<<<< HEAD
-                               compaction->output_path_id(), vstorage, cfd,
-                               mutable_cf_options, compaction->edit(),
-                               &file_meta, &prop);
-    if (file_meta.fd.file_size > 0) {
-=======
                                compaction->output_path_id(), cfd,
                                compaction->input_version(),
                                compact_->compaction->edit(), &file_meta, &prop);
     if (s.ok() && file_meta.fd.file_size > 0) {
->>>>>>> d1933df1
       // test map sst
       DependenceMap empty_dependence_map;
       InternalIterator* iter = cfd->table_cache()->NewIterator(
@@ -2198,9 +2189,10 @@
     }
   }
 
-  ROCKS_LOG_INFO(db_options_.info_log, "[%s] [JOB %d] sub_compact_states.size() = %zd",
-      compaction->column_family_data()->GetName().c_str(), job_id_,
-      compact_->sub_compact_states.size());
+  ROCKS_LOG_INFO(db_options_.info_log,
+                 "[%s] [JOB %d] sub_compact_states.size() = %zd",
+                 compaction->column_family_data()->GetName().c_str(), job_id_,
+                 compact_->sub_compact_states.size());
 
   TablePropertiesCollection tp;
   for (const auto& state : compact_->sub_compact_states) {
@@ -2208,11 +2200,12 @@
     auto& tts = compaction->transient_stat().back();
     tts.stat_all = state.stat_all;
     ROCKS_LOG_INFO(db_options_.info_log, "[%s] [JOB %d] stat_all[len=%zd] = %s",
-        compaction->column_family_data()->GetName().c_str(), job_id_,
-        state.stat_all.size(), state.stat_all.c_str());
+                   compaction->column_family_data()->GetName().c_str(), job_id_,
+                   state.stat_all.size(), state.stat_all.c_str());
     for (const auto& output : state.outputs) {
       /*
-      auto iter = output.table_properties->user_collected_properties.find("User.Collected.Transient.Stat");
+      auto iter = output.table_properties->user_collected_properties.find(
+          "User.Collected.Transient.Stat");
       if (output.table_properties->user_collected_properties.end() != iter) {
         tts.per_table[fn] = iter->second;
         output.stat_one = iter->second;
@@ -2494,10 +2487,12 @@
   }
 }
 
-static std::map<const void*, void (*)(const void* p_obj, std::string* result)> g_fa_map;
+static std::map<const void*, void (*)(const void* p_obj, std::string* result)>
+    g_fa_map;
 std::mutex g_fa_map_mutex;
 
-void PlantFutureAction(const void* obj, void (*action)(const void* p_obj, std::string* result)) {
+void PlantFutureAction(const void* obj,
+                       void (*action)(const void* p_obj, std::string* result)) {
   assert(nullptr != obj);
   assert(nullptr != action);
   g_fa_map_mutex.lock();
@@ -2531,15 +2526,14 @@
   g_fa_map_mutex.lock();
   auto iter = g_fa_map.find(obj);
   if (g_fa_map.end() != iter) {
-     auto action = std::move(iter->second);
-     g_fa_map.erase(iter);
-     g_fa_map_mutex.unlock();
-     action(obj, result);
-     return true;
-  }
-  else {
-     g_fa_map_mutex.unlock();
-     return false;
+    auto action = std::move(iter->second);
+    g_fa_map.erase(iter);
+    g_fa_map_mutex.unlock();
+    action(obj, result);
+    return true;
+  } else {
+    g_fa_map_mutex.unlock();
+    return false;
   }
 }
 
